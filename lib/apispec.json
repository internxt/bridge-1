{
  "swagger": "2.0",
  "info": {
    "title": "Storj API",
    "version": "0.7.0"
  },
  "host": "api.storj.io",
  "basePath": "/",
  "schemes": ["https"],
  "consumes": [
    "application/json"
  ],
  "produces": [
    "application/json"
  ],
  "securityDefinitions": {
    "basic": {
      "type": "basic",
      "description": "Username should equal the registered email address and password must be SHA-256 hash of the cleartext password"
    },
    "ecdsa public key": {
      "type": "apiKey",
      "description": "See: https://github.com/Storj/bridge/blob/master/doc/auth.md",
      "name": "x-pubkey",
      "in": "header"
    },
    "ecdsa signature": {
      "type": "apiKey",
      "description": "See: https://github.com/Storj/bridge/blob/master/doc/auth.md",
      "name": "x-signature",
      "in": "header"
    }
  },
  "tags": [
    {
      "name": "users",
      "description": "User and account management operations"
    },
    {
      "name": "keys",
      "description": "Public key and authentication operations"
    },
    {
      "name": "buckets",
      "description": "Bucket or file operations"
    },
    {
      "name": "frames",
      "description": "File staging operations"
    },
    {
      "name": "contacts",
      "description": "Peer information operations"
    }
  ],
  "paths": {
    "/contacts": {
      "get": {
        "tags": ["contacts"],
        "summary": "Lists the contacts according to the supplied query",
        "parameters": [
          {
            "name": "page",
            "in": "query",
            "required": false,
            "type": "string",
            "description": "Pagination indicator, defaults to 1"
          },
          {
            "name": "address",
            "in": "query",
            "required": false,
            "type": "string",
            "description": "Hostname or IP address"
          },
          {
            "name": "protocol",
            "in": "query",
            "required": false,
            "type": "string",
            "description": "SemVer protocol tag"
          },
          {
            "name": "userAgent",
            "in": "query",
            "required": false,
            "type": "string",
            "description": "Storj user agent string for farming client"
          },
          {
            "name": "connected",
            "in": "query",
            "required": false,
            "type": "string",
            "description": "Filter results by connection status (true/false)"
          }
        ],
        "responses": {
          "200": {
            "description": "Contacts successfully listed",
            "schema": {
              "type": "array",
              "items": {
                "type": "object",
                "properties": {
                  "address": {
                    "description": "IP address or hostname of the contact",
                    "type": "string",
                    "example": "api.storj.io"
                  },
                  "port": {
                    "description": "Port number the contact is listening on",
                    "type": "number",
                    "example": 8443
                  },
                  "nodeID": {
                    "description": "ECDSA pubkeyhash identifier",
                    "type": "string",
                    "example": "32033d2dc11b877df4b1caefbffba06495ae6b18"
                  },
                  "lastSeen": {
                    "description": "Timestamp when we last encountered this peer",
                    "type": "string",
                    "example": "2016-05-24T15:16:01.139Z"
                  },
                  "protocol": {
                    "description": "Protocol version this contact is running",
                    "type" : "string",
                    "example": "0.7.0"
                  }
                }
              }
            }
          }
        }
      }
    },
    "/contacts/{nodeID}": {
      "get": {
        "tags": ["contacts"],
        "summary": "Performs a lookup for the contact information of a nodeID",
        "parameters": [
          {
            "name": "nodeID",
            "in": "path",
            "type": "string",
            "description": "Node ID of the contact to lookup",
            "required": true
          }
        ],
        "responses": {
          "200": {
            "description": "Contact lookup succeeded",
            "schema": {
              "type": "object",
              "properties": {
                "address": {
                  "description": "IP address or hostname of the contact",
                  "type": "string",
                  "example": "api.storj.io"
                },
                "port": {
                  "description": "Port number the contact is listening on",
                  "type": "number",
                  "example": 8443
                },
                "nodeID": {
                  "description": "ECDSA pubkeyhash identifier",
                  "type": "string",
                  "example": "32033d2dc11b877df4b1caefbffba06495ae6b18"
                },
                "lastSeen": {
                  "description": "Timestamp when we last encountered this peer",
                  "type": "string",
                  "example": "2016-05-24T15:16:01.139Z"
                },
                "protocol": {
                  "description": "Protocol version this contact is running",
                  "type" : "string",
                  "example": "0.7.0"
                }
              }
            }
          }
        }
      }
    },
    "/users": {
      "post": {
        "tags": ["users"],
        "summary": "Registers a new user account with Storj Bridge",
        "parameters": [
          {
            "name": "user",
            "in": "body",
            "required": true,
            "schema": {
              "type": "object",
              "properties": {
                "email": {
                  "description": "Email address for account activation and login",
                  "type": "string"
                },
                "password": {
                  "description": "SHA-256 hash of your plaintext password",
                  "type": "string"
                },
                "pubkey": {
                  "description": "ECDSA key to initially register",
                  "type": "string"
                }
              }
            }
          }
        ],
        "responses": {
          "201": {
            "description": "User successfully registered and activation email sent",
            "schema": {
              "type": "object",
              "properties": {
                "email": {
                  "type": "string",
                  "example": "gordon@storj.io"
                },
                "created": {
                  "type": "string",
                  "example": "2016-03-04T17:01:02.629Z"
                },
                "activated": {
                  "type": "boolean",
                  "example": false
                }
              }
            }
          }
        }
      }
    },
    "/users/{email}": {
      "patch": {
        "tags": ["users"],
        "summary": "Requests the reset of the account password",
        "parameters": [
          {
            "name": "email",
            "in": "path",
            "type": "string",
            "description": "The email address of the account for password reset (yours)",
            "required": true
          },
          {
            "name": "body",
            "in": "body",
            "required": true,
            "schema": {
              "properties": {
                "password": {
                  "type": "string",
                  "description": "Hex encoded SHA-256 hash of the desired password"
                },
                "redirect": {
                  "type": "string",
                  "description": "Optional redirect URL for successful deletion"
                }
              }
            }
          }
        ],
        "responses": {
          "200": {
            "description": "Account password reset email sent",
            "schema": {
              "type": "object",
              "properties": {
                "email": {
                  "type": "string",
                  "example": "gordon@storj.io"
                },
                "created": {
                  "type": "string",
                  "example": "2016-03-04T17:01:02.629Z"
                },
                "activated": {
                  "type": "boolean",
                  "example": true
                }
              }
            }
          }
        }
      },
      "delete": {
        "tags": ["users"],
        "summary": "Requests the deletion of the account",
        "parameters": [
          {
            "name": "email",
            "in": "path",
            "type": "string",
            "description": "The email address of the account to delete (yours)",
            "required": true
          },
          {
            "name": "options",
            "in": "body",
            "required": false,
            "schema": {
              "type": "object",
              "properties": {
                "redirect": {
                  "description": "Optional redirect URL for successful deletion",
                  "type": "string"
                }
              }
            }
          }
        ],
        "responses": {
          "200": {
            "description": "Account deletion email sent",
            "schema": {
              "type": "object",
              "properties": {
                "email": {
                  "type": "string",
                  "example": "gordon@storj.io"
                },
                "created": {
                  "type": "string",
                  "example": "2016-03-04T17:01:02.629Z"
                },
                "activated": {
                  "type": "boolean",
                  "example": true
                }
              }
            }
          }
        }
      }
    },
    "/resets/{token}": {
      "get": {
        "tags": ["users"],
        "summary": "Confirms the password reset and optionally redirects",
        "parameters": [
          {
            "name": "token",
            "in": "path",
            "type": "string",
            "description": "Confirmation token sent to user's email address",
            "required": true
          },
          {
            "name": "redirect",
            "in": "query",
            "type": "string",
            "description": "Optional redirect URL for successful confirmation"
          }
        ],
        "responses": {
          "200": {
            "description": "Password successfully reset",
            "schema": {
              "type": "object",
              "properties": {
                "email": {
                  "type": "string",
                  "example": "gordon@storj.io"
                },
                "created": {
                  "type": "string",
                  "example": "2016-03-04T17:01:02.629Z"
                },
                "activated": {
                  "type": "boolean",
                  "example": true
                }
              }
            }
          }
        }
      }
    },
    "/activations/{token}": {
      "post": {
        "tags": ["users"],
        "summary": "Sends the user an activation email for reactivating a disabled account",
         "parameters": [
          {
            "name": "token",
            "in": "path",
            "type": "string",
            "description": "Deactivation token sent to user's email address",
            "required": true
          },
          {
            "name": "user",
            "in": "body",
            "required": true,
            "schema": {
              "type": "object",
              "properties": {
                "email": {
                  "description": "Email address for account activation and login",
                  "type": "string"
                },
                "redirect": {
                  "description": "URL for redirect in email confirmation",
                  "type": "string"
                }
              }
            }
          }
        ],
        "responses": {
          "201": {
            "description": "User activation email sent",
            "schema": {
              "type": "object",
              "properties": {
                "email": {
                  "type": "string",
                  "example": "gordon@storj.io"
                },
                "created": {
                  "type": "string",
                  "example": "2016-03-04T17:01:02.629Z"
                },
                "activated": {
                  "type": "boolean",
                  "example": false
                }
              }
            }
          }
        }
      },
      "get": {
        "tags": ["users"],
        "summary": "Activates a registered user and optionally redirects",
        "parameters": [
          {
            "name": "token",
            "in": "path",
            "type": "string",
            "description": "Activation token sent to user's email address",
            "required": true
          },
          {
            "name": "redirect",
            "in": "query",
            "type": "string",
            "description": "Optional redirect URL for successful activation"
          }
        ],
        "responses": {
          "200": {
            "description": "User successfully activated",
            "schema": {
              "type": "object",
              "properties": {
                "email": {
                  "type": "string",
                  "example": "gordon@storj.io"
                },
                "created": {
                  "type": "string",
                  "example": "2016-03-04T17:01:02.629Z"
                },
                "activated": {
                  "type": "boolean",
                  "example": true
                }
              }
            }
          }
        }
      }
    },
    "/deactivations/{token}": {
      "get": {
        "tags": ["users"],
        "summary": "Deactivates a registered user and optionally redirects",
        "parameters": [
          {
            "name": "token",
            "in": "path",
            "type": "string",
            "description": "Deactivation token sent to user's email address",
            "required": true
          },
          {
            "name": "redirect",
            "in": "query",
            "type": "string",
            "description": "Optional redirect URL for successful deactivation"
          }
        ],
        "responses": {
          "200": {
            "description": "User successfully deactivated",
            "schema": {
              "type": "object",
              "properties": {
                "email": {
                  "type": "string",
                  "example": "gordon@storj.io"
                },
                "created": {
                  "type": "string",
                  "example": "2016-03-04T17:01:02.629Z"
                },
                "activated": {
                  "type": "boolean",
                  "example": false
                }
              }
            }
          }
        }
      }
    },
    "/keys": {
      "get": {
        "tags": ["keys"],
        "security": [
          { "basic": [] },
          { "ecdsa public key": [] },
          { "ecdsa signature": [] }
        ],
        "summary": "Lists the public ECDSA keys associated with the user",
        "responses": {
          "200": {
            "description": "Keys successfully returned",
            "schema": {
              "type": "array",
              "items": {
                "type": "object",
                "properties": {
                  "key": {
                    "type": "string",
                    "example": "031a259ee122414f57a63bbd6887ee17960e9106b0adcf89a298cdad2108adf4d9"
                  },
                  "user": {
                    "type": "string",
                    "example": "gordon@storj.io"
                  }
                }
              }
            }
          }
        }
      },
      "post": {
        "tags": ["keys"],
        "security": [
          { "basic": [] },
          { "ecdsa public key": [] },
          { "ecdsa signature": [] }
        ],
        "summary": "Registers a ECDSA public key for the user account",
        "parameters": [
          {
            "name": "key",
            "in": "body",
            "required": true,
            "schema": {
              "type": "object",
              "properties": {
                "key": {
                  "description": "Hexidecimal encoded ECDSA public key",
                  "type": "string"
                }
              }
            }
          }
        ],
        "responses": {
          "200": {
            "description": "Key successfully registered",
            "schema": {
              "type": "object",
              "properties": {
                "key": {
                  "type": "string",
                  "example": "031a259ee122414f57a63bbd6887ee17960e9106b0adcf89a298cdad2108adf4d9"
                },
                "user": {
                  "type": "string",
                  "example": "gordon@storj.io"
                }
              }
            }
          }
        }
      }
    },
    "/keys/{pubkey}": {
      "delete": {
        "tags": ["keys"],
        "security": [
          { "basic": [] },
          { "ecdsa public key": [] },
          { "ecdsa signature": [] }
        ],
        "summary": "Destroys a ECDSA public key for the user account",
        "parameters": [
          {
            "name": "pubkey",
            "in": "path",
            "type": "string",
            "required": true
          }
        ],
        "responses": {
          "204": {
            "description": "Key successfully destroyed"
          }
        }
      }
    },
    "/frames": {
      "get": {
        "tags": ["frames"],
        "security": [
          { "basic": [] },
          { "ecdsa public key": [] },
          { "ecdsa signature": [] }
        ],
        "summary": "Returns all of the open file stages for the caller",
        "responses": {
          "200": {
            "description": "Frames successfully returned",
            "schema": {
              "type": "array",
              "items": {
                "type": "object",
                "description": "The list of file staging frames",
                "properties": {
                  "created": {
                    "type": "string",
                    "description": "The date and time the frame was created",
                    "example": "2016-03-04T17:01:02.629Z"
                  },
                  "id": {
                    "type": "string",
                    "description": "The unique identifier of the frame",
                    "example": "507f1f77bcf86cd799439011"
                  }
                }
              }
            }
          }
        }
      },
      "post": {
        "tags": ["frames"],
        "security": [
          { "basic": [] },
          { "ecdsa public key": [] },
          { "ecdsa signature": [] }
        ],
        "summary": "Creates a new file staging frame",
        "parameters": [],
        "responses": {
          "200": {
            "description": "File staging frame successfully created",
            "schema": {
              "type": "object",
              "properties": {
                "created": {
                  "type": "string",
                  "description": "The date and time the frame was created",
                  "example": "2016-03-04T17:01:02.629Z"
                },
                "id": {
                  "type": "string",
                  "description": "The unique identifier of the frame",
                  "example": "507f1f77bcf86cd799439011"
                }
              }
            }
          }
        }
      }
    },
    "/frames/{frame_id}": {
      "get": {
        "tags": ["frames"],
        "security": [
          { "basic": [] },
          { "ecdsa public key": [] },
          { "ecdsa signature": [] }
        ],
        "summary": "Fetches the file staging frame by it's unique ID",
        "parameters": [
          {
            "name": "frame_id",
            "in": "path",
            "type": "string",
            "required": true
          }
        ],
        "responses": {
          "200": {
            "description": "File staging frame successfully returned",
            "schema": {
              "type": "object",
              "properties": {
                "created": {
                  "type": "string",
                  "description": "The date and time the frame was created",
                  "example": "2016-03-04T17:01:02.629Z"
                },
                "id": {
                  "type": "string",
                  "description": "The unique identifier of the frame",
                  "example": "507f1f77bcf86cd799439011"
                },
                "shards": {
                  "type": "array",
                  "items": {
                    "type": "object",
                    "description": "Metadata for a shard in the frame",
                    "properties": {
                      "hash": {
                        "type": "string",
                        "description": "The RIPEMD-160 SHA-256 hash of the shard",
                        "example": "fde400fe0b6a5488e10d7317274a096aaa57914d"
                      },
                      "size": {
                        "type": "number",
                        "description": "The number of bytes in the shard",
                        "example": 4096
                      },
                      "index": {
                        "type": "number",
                        "description": "The order index of the shard in the file",
                        "example": 0
                      }
                    }
                  }
                }
              }
            }
          }
        }
      },
      "put": {
        "tags": ["frames"],
        "security": [
          { "basic": [] },
          { "ecdsa public key": [] },
          { "ecdsa signature": [] }
        ],
        "summary": "Adds a shard item to the staging frame and negotiates a storage contract",
        "parameters": [
          {
            "name": "frame_id",
            "in": "path",
            "type": "string",
            "required": true
          },
          {
            "name": "shard",
            "in": "body",
            "required": true,
            "schema": {
              "type": "object",
              "properties": {
                "hash": {
                  "type": "string",
                  "description": "The RIPEMD-160 SHA-256 hash of the shard",
                  "example": "fde400fe0b6a5488e10d7317274a096aaa57914d"
                },
                "size": {
                  "type": "number",
                  "description": "The number of bytes in the shard",
                  "example": 4096
                },
                "index": {
                  "type": "number",
                  "description": "The order index of the shard in the file",
                  "example": 0
                },
                "challenges": {
                  "type": "array",
                  "description": "Series of audit challenges",
                  "items": {
                    "type": "string",
                    "example": "2128bc38ed5140bb9ba8ddac16183eecc4c9ef63b0cd46b30f49b578737a7a52"
                  }
                },
                "tree": {
                  "type": "array",
                  "description": "The bottom leaves of the audit merkle tree",
                  "items": {
                    "type": "string",
                    "example": "507f1f77bcf86cd799439011"
                  }
                },
                "exclude": {
                  "type": "array",
                  "description": "Farmer node IDs to blacklist from offers",
                  "items": {
                    "type": "string",
                    "example": "def400fe0b6a5488e10d7317274a096aaa57914d"
                  }
                }
              }
            }
          }
        ],
        "responses": {
          "200": {
            "description": "The shard was successfully added and contract negotiated",
            "schema": {
              "type": "object",
              "properties": {
                "token": {
                  "type": "string",
                  "description": "The token for authorizing transfer to the farmer",
                  "example": "032130ba09cbac408d48a60a190c65b592b59853"
                },
                "hash": {
                  "type": "string",
                  "description": "The shard's RIPEMD-160 SHA-256 hash",
                  "example": "fde400fe0b6a5488e10d7317274a096aaa57914d"
                },
                "operation": {
                  "type": "string",
                  "description": "The operation type (PUSH or PULL)",
                  "example": "PUSH"
                },
                "farmer": {
                  "type": "object",
                  "properties": {
                    "protocol": {
                      "type": "string",
                      "example": "1.1.0",
                      "description": "Protocol version this farmer is running"
                    },
                    "nodeID": {
                      "type": "string",
                      "example": "32033d2dc11b877df4b1caefbffba06495ae6b18",
                      "description": "ECDSA pubkeyhash identifier"
                    },
                    "lastSeen": {
                      "type": "number",
                      "example": "1487712850023",
                      "description": "Timestamp when we last encountered this peer"
                    },
                    "address": {
                      "type": "string",
                      "example": "abcd.storj.farm",
                      "description": "IP address or hostname of the contact"
                    },
                    "userAgent": {
                      "type": "string",
                      "example": "6.1.5",
                      "description": "Storj user agent string for farming client"
                    },
                    "port": {
                      "type": "number",
                      "example": "8448",
                      "description": "Port number the farmer is listening on"
                    }
                  }
                }
              }
            }
          }
        }
      },
      "delete": {
        "tags": ["frames"],
        "security": [
          { "basic": [] },
          { "ecdsa public key": [] },
          { "ecdsa signature": [] }
        ],
        "summary": "Destroys the file staging frame by it's unique ID",
        "parameters": [
          {
            "name": "frame_id",
            "in": "path",
            "type": "string",
            "required": true
          }
        ],
        "responses": {
          "204": {
            "description": "File staging frame successfully destroyed",
            "schema": {}
          }
        }
      }
    },
    "/buckets": {
      "get": {
        "tags": ["buckets"],
        "security": [
          { "basic": [] },
          { "ecdsa public key": [] },
          { "ecdsa signature": [] }
        ],
        "summary": "Lists all of the buckets belonging to the user",
        "responses": {
          "200": {
            "description": "Buckets successfully returned",
            "schema": {
              "type": "array",
              "items": {
                "type": "object",
                "properties": {
                  "storage": {
                    "type": "number",
                    "description": "Amount of storage space in GB",
                    "example": 10
                  },
                  "transfer": {
                    "type": "number",
                    "description": "Amount of transfer in GB",
                    "example": 30
                  },
                  "status": {
                    "type": "string",
                    "description": "State of the bucket",
                    "example": "Active"
                  },
                  "pubkeys": {
                    "type": "array",
                    "items": {
                      "type": "string",
                      "description": "Public ECDSA keys associated with the bucket",
                      "example": "031a259ee122414f57a63bbd6887ee17960e9106b0adcf89a298cdad2108adf4d9"
                    }
                  },
                  "user": {
                    "type": "string",
                    "description": "User account to which the bucket belongs",
                    "example": "gordon@storj.io"
                  },
                  "name": {
                    "type": "string",
                    "description": "Name of the bucket",
                    "default": "New Bucket"
                  },
                  "created": {
                    "type": "string",
                    "description": "The date and time the bucket was created",
                    "example": "2016-03-04T17:01:02.629Z"
                  },
                  "id": {
                    "type": "string",
                    "description": "Unique ID for the bucket",
                    "example": "507f1f77bcf86cd799439011"
                  }
                }
              }
            }
          }
        }
      },
      "post": {
        "tags": ["buckets"],
        "security": [
          { "basic": [] },
          { "ecdsa public key": [] },
          { "ecdsa signature": [] }
        ],
        "summary": "Creates a new bucket with the given parameters",
        "parameters": [
          {
            "name": "bucket",
            "in": "body",
            "required": true,
            "schema": {
              "type": "object",
              "properties": {
                "pubkeys": {
                  "type": "array",
                  "items": {
                    "type": "string",
                    "description": "Public ECDSA keys associated with the bucket",
                    "example": "031a259ee122414f57a63bbd6887ee17960e9106b0adcf89a298cdad2108adf4d9"
                  }
                },
                "name": {
                  "type": "string",
                  "description": "Name of the bucket",
                  "default": "New Bucket"
                }
              }
            }
          }
        ],
        "responses": {
          "201": {
            "description": "Bucket successfully created",
            "schema": {
              "type": "object",
              "properties": {
                "storage": {
                  "type": "number",
                  "description": "Amount of storage space in GB",
                  "example": 10
                },
                "transfer": {
                  "type": "number",
                  "description": "Amount of transfer in GB",
                  "example": 30
                },
                "status": {
                  "type": "string",
                  "description": "State of the bucket",
                  "example": "Active"
                },
                "pubkeys": {
                  "type": "array",
                  "items": {
                    "type": "string",
                    "description": "Public ECDSA keys associated with the bucket",
                    "example": "031a259ee122414f57a63bbd6887ee17960e9106b0adcf89a298cdad2108adf4d9"
                  }
                },
                "user": {
                  "type": "string",
                  "description": "User account to which the bucket belongs",
                  "example": "gordon@storj.io"
                },
                "name": {
                  "type": "string",
                  "description": "Name of the bucket",
                  "default": "New Bucket"
                },
                "created": {
                  "type": "string",
                  "description": "The date and time the bucket was created",
                  "example": "2016-03-04T17:01:02.629Z"
                },
                "id": {
                  "type": "string",
                  "description": "Unique ID for the bucket",
                  "example": "507f1f77bcf86cd799439011"
                }
              }
            }
          }
        }
      }
    },
    "/buckets/{id}": {
      "get": {
        "tags": ["buckets"],
        "security": [
          { "basic": [] },
          { "ecdsa public key": [] },
          { "ecdsa signature": [] }
        ],
        "summary": "Returns the bucket object by the given ID",
        "parameters": [
          {
            "name": "id",
            "type": "string",
            "in": "path",
            "description": "Unique ID of the bucket to retrieve",
            "required": true
          }
        ],
        "responses": {
          "200": {
            "description": "Bucket successfully returned",
            "schema": {
              "type": "object",
              "properties": {
                "storage": {
                  "type": "number",
                  "description": "Amount of storage space in GB",
                  "example": 30
                },
                "transfer": {
                  "type": "number",
                  "description": "Amount of transfer in GB",
                  "example": 50
                },
                "status": {
                  "type": "string",
                  "description": "State of the bucket",
                  "example": "Active"
                },
                "pubkeys": {
                  "type": "array",
                  "items": {
                    "type": "string",
                    "description": "Public ECDSA keys associated with the bucket",
                    "example": "031a259ee122414f57a63bbd6887ee17960e9106b0adcf89a298cdad2108adf4d9"
                  }
                },
                "user": {
                  "type": "string",
                  "description": "User account to which the bucket belongs",
                  "example": "gordon@storj.io"
                },
                "name": {
                  "type": "string",
                  "description": "Name of the bucket",
                  "default": "New Bucket"
                },
                "created": {
                  "type": "string",
                  "description": "The date and time the bucket was created",
                  "example": "2016-03-04T17:01:02.629Z"
                },
                "id": {
                  "type": "string",
                  "description": "Unique ID for the bucket",
                  "example": "507f1f77bcf86cd799439011"
                }
              }
            }
          }
        }
      },
      "patch": {
        "tags": ["buckets"],
        "security": [
          { "basic": [] },
          { "ecdsa public key": [] },
          { "ecdsa signature": [] }
        ],
        "summary": "Updates the bucket with the given properties",
        "parameters": [
          {
            "name": "id",
            "type": "string",
            "in": "path",
            "description": "Unique ID of the bucket to update",
            "required": true
          },
          {
            "name": "bucket",
            "in": "body",
            "schema": {
              "type": "object",
              "properties": {
               "pubkeys": {
                  "type": "array",
                  "items": {
                    "type": "string",
                    "description": "Public ECDSA keys associated with the bucket",
                    "example": "031a259ee122414f57a63bbd6887ee17960e9106b0adcf89a298cdad2108adf4d9"
                  }
                },
                "name": {
                  "type": "string",
                  "description": "Name of the bucket",
                  "default": "New Bucket"
                }
              }
            }
          }
        ],
        "responses": {
          "200": {
            "description": "Bucket successfully updated",
            "schema": {
              "type": "object",
              "properties": {
                "storage": {
                  "type": "number",
                  "description": "Amount of storage space in GB",
                  "example": 30
                },
                "transfer": {
                  "type": "number",
                  "description": "Amount of transfer in GB",
                  "example": 50
                },
                "status": {
                  "type": "string",
                  "description": "State of the bucket",
                  "example": "Active"
                },
                "pubkeys": {
                  "type": "array",
                  "items": {
                    "type": "string",
                    "description": "Public ECDSA keys associated with the bucket",
                    "example": "031a259ee122414f57a63bbd6887ee17960e9106b0adcf89a298cdad2108adf4d9"
                  }
                },
                "user": {
                  "type": "string",
                  "description": "User account to which the bucket belongs",
                  "example": "gordon@storj.io"
                },
                "name": {
                  "type": "string",
                  "description": "Name of the bucket",
                  "default": "New Bucket"
                },
                "created": {
                  "type": "string",
                  "description": "The date and time the bucket was created",
                  "example": "2016-03-04T17:01:02.629Z"
                },
                "id": {
                  "type": "string",
                  "description": "Unique ID for the bucket",
                  "example": "507f1f77bcf86cd799439011"
                }
              }
            }
          }
        }
      },
      "delete": {
        "tags": ["buckets"],
        "security": [
          { "basic": [] },
          { "ecdsa public key": [] },
          { "ecdsa signature": [] }
        ],
        "summary": "Destroys the bucket with the given ID",
        "parameters": [
          {
            "name": "id",
            "type": "string",
            "in": "path",
            "required": true,
            "description": "Unique ID of the bucket to destroy"
          }
        ],
        "responses": {
          "204": {
            "description": "Bucket successfully destroyed"
          }
        }
      }
    },
    "/buckets/{id}/tokens": {
      "post": {
        "tags": ["buckets"],
        "security": [
          { "basic": [] },
          { "ecdsa public key": [] },
          { "ecdsa signature": [] }
        ],
        "summary": "Creates a token for the specified operation",
        "parameters": [
          {
            "name": "id",
            "type": "string",
            "in": "path",
            "description": "Unique ID of the bucket for the desired token",
            "required": true
          },
          {
            "name": "operation",
            "in": "body",
            "schema": {
              "type": "object",
              "properties": {
                "operation": {
                  "type": "string",
                  "description": "PUSH or PULL operation"
                },
                "file": {
                  "type": "string",
                  "description": "Optional file ID for retrieving size and mimetype"
                }
              }
            }
          }
        ],
        "responses": {
          "201": {
            "description": "Token successfully created",
            "schema": {
              "type": "object",
              "properties": {
                "token": {
                  "type": "string",
                  "description": "The unique one-time-use token"
                },
                "bucket": {
                  "type": "string",
                  "description": "The bucket ID the token is for"
                },
                "expires": {
                  "type": "string",
                  "description": "The time the token will expire"
                },
                "operation": {
                  "type": "string",
                  "description": "The operation the token is for"
                },
                "encryptionKey": {
                  "type": "string",
                  "description": "Bucket encryption key if the bucket is public"
                },
                "size": {
                  "type": "string",
                  "description": "Size of file if file ID is sent as argument"
                },
                "mimetype": {
                  "type": "string",
                  "description": "Mimetype of file if file ID is sent as argument"
                }
              }
            }
          }
        }
      }
    },
    "/buckets/{id}/files": {
      "post": {
        "consumes": ["application/json"],
        "tags": ["buckets"],
        "security": [
          { "basic": [] },
          { "ecdsa public key": [] },
          { "ecdsa signature": [] }
        ],
        "summary": "Store a file in the Storj network through Storj Bridge",
        "parameters": [
          {
            "type": "string",
            "in": "path",
            "name": "id",
            "description": "The unique bucket ID for the request",
            "required": true
          },
          {
            "in": "body",
            "name": "file",
            "description": "File object metadata to add to bucket",
            "required": true,
            "schema": {
              "type": "object",
              "properties": {
                "frame": {
                  "type": "string",
                  "description": "The unique frame ID to create file object from",
                  "example": "507f1f77bcf86cd799439012"
                },
                "mimetype": {
                  "type": "string",
                  "description": "A valid mimetype for the file",
                  "example": "video/mpeg"
                },
                "filename": {
                  "type": "string",
                  "description": "A file name to show in the bucket",
                  "example": "big_buck_bunny.mp4"
                },
                "hmac": {
                  "type": "object",
                  "properties": {
                    "type": {
                      "type": "string",
                      "example": "sha512"
                    },
                    "value": {
                      "type": "string",
                      "example": "76573119f4b4ca48272e7399529ddda6aade9be5cb5b4b5060a9972efd50da81c3465ba25791db48e835fda0f0c946362b1d2b9e1f6a878fd04f1ce49e353113"
                    }
                  }
                }
              }
            }
          }
        ],
        "responses": {
          "200": {
            "description": "File successfully created",
            "schema": {
              "type": "object",
              "properties": {
                "id": {
                  "type": "string",
                  "example": "507f1f77bcf86cd799439012"
                },
                "bucket": {
                  "type": "string",
                  "example": "507f1f77bcf86cd799439011"
                },
                "mimetype": {
                  "type": "string",
                  "example": "video/mpeg"
                },
                "filename": {
                  "type": "string",
                  "example": "big_buck_bunny.mp4"
                },
                "size": {
                  "type": "number",
                  "example": 5071076
                },
                "hmac": {
                  "type": "object",
                  "properties": {
                    "type": {
                      "type": "string",
                      "example": "sha512"
                    },
                    "value": {
                      "type": "string",
                      "example": "76573119f4b4ca48272e7399529ddda6aade9be5cb5b4b5060a9972efd50da81c3465ba25791db48e835fda0f0c946362b1d2b9e1f6a878fd04f1ce49e353113"
                    }
                  }
                }
              }
            }
          }
        }
      },
      "get": {
        "tags": ["buckets"],
        "security": [
          { "basic": [] },
          { "ecdsa public key": [] },
          { "ecdsa signature": [] }
        ],
        "summary": "List the all the file metadata stored in the bucket",
        "parameters": [
          {
            "type": "string",
            "in": "path",
            "name": "id",
            "description": "The unique bucket ID for the request",
            "required": true
          }
        ],
        "responses": {
          "200": {
            "description": "Buckets successfully returned",
            "schema": {
              "type": "array",
              "items": {
                "type": "object",
                "properties": {
                  "id": {
                    "type": "string",
                    "example": "1a3acc12816f09498f52b78f"
                  },
                  "bucket": {
                    "type": "string",
                    "example": "507f1f77bcf86cd799439011"
                  },
                  "mimetype": {
                    "type": "string",
                    "example": "video/mpeg"
                  },
                  "filename": {
                    "type": "string",
                    "example": "big_buck_bunny.mp4"
                  },
                  "size": {
                    "type": "number",
                    "example": 5071076
                  },
<<<<<<< HEAD
                  "frame": {
                    "type": "string",
                    "example": "58b5ee30d3366b79b9286eee"
=======
                  "hmac": {
                    "type": "object",
                    "properties": {
                      "type": {
                        "type": "string",
                        "example": "sha512"
                      },
                      "value": {
                        "type": "string",
                        "example": "76573119f4b4ca48272e7399529ddda6aade9be5cb5b4b5060a9972efd50da81c3465ba25791db48e835fda0f0c946362b1d2b9e1f6a878fd04f1ce49e353113"
                      }
                    }
>>>>>>> 12268ae3
                  }
                }
              }
            }
          }
        }
      }
    },
    "/buckets/{id}/files/{file_id}": {
      "get": {
        "tags": ["buckets"],
        "security": [
          { "basic": [] },
          { "ecdsa public key": [] },
          { "ecdsa signature": [] }
        ],
        "summary": "Retrieve a series of file pointers for retrieval of file from the Storj network",
        "parameters": [
          {
            "type": "string",
            "in": "path",
            "name": "id",
            "description": "The unique bucket ID for the request",
            "required": true
          },
          {
            "type": "string",
            "in": "path",
            "name": "file_id",
            "description": "The file ID to get pointers for",
            "required": true
          },
          {
            "type": "string",
            "in": "query",
            "name": "skip",
            "description": "The pointer index to start the file slice",
            "required": true
          },
          {
            "type": "string",
            "in": "query",
            "name": "limit",
            "description": "The number of pointers to resolve tokens for",
            "required": true
          },
          {
            "type": "string",
            "in": "query",
            "name": "exclude",
            "description": "Comma separated list of farmer nodeIDs to exclude from token retrieval",
            "required": false
          },
          {
            "type": "string",
            "in": "header",
            "name": "x-token",
            "description": "A valid PULL token for this bucket",
            "required": true
          }
        ],
        "responses": {
          "200": {
            "description": "File pointers successfully returned",
            "schema": {
              "type": "array",
              "items": {
                "type": "object",
                "properties": {
                  "hash": {
                    "type": "string",
                    "example": "ba084d3f143f2896809d3f1d7dffed472b39d8de",
                    "description": "The hash of the file to retrieve"
                  },
                  "token": {
                    "type": "string",
                    "example": "99cf1af00b552113a856f8ef44f58d22269389e8009d292bafd10af7cc30dcfa",
                    "description": "The token the farmer expects for this operation"
                  },
                  "operation": {
                    "type": "string",
                    "example": "PULL",
                    "description": "The operation type (PUSH or PULL)"
                  },
                  "farmer": {
                    "type": "object",
                    "properties": {
                      "protocol": {
                        "type": "string",
                        "example": "1.1.0",
                        "description": "Protocol version this farmer is running"
                      },
                      "nodeID": {
                        "type": "string",
                        "example": "32033d2dc11b877df4b1caefbffba06495ae6b18",
                        "description": "ECDSA pubkeyhash identifier"
                      },
                      "lastSeen": {
                        "type": "number",
                        "example": "1487712850023",
                        "description": "Timestamp when we last encountered this peer"
                      },
                      "address": {
                        "type": "string",
                        "example": "abcd.storj.farm",
                        "description": "IP address or hostname of the contact"
                      },
                      "userAgent": {
                        "type": "string",
                        "example": "6.1.5",
                        "description": "Storj user agent string for farming client"
                      },
                      "port": {
                        "type": "number",
                        "example": "8448",
                        "description": "Port number the farmer is listening on"
                      }
                    }
                  }
                }
              }
            }
          }
        }
      },
      "delete": {
        "tags": ["buckets"],
        "security": [
          { "basic": [] },
          { "ecdsa public key": [] },
          { "ecdsa signature": [] }
        ],
        "summary": "Destroy the file pointer from the bucket and allow data to expire in network",
        "parameters": [
          {
            "type": "string",
            "in": "path",
            "name": "id",
            "description": "The unique bucket ID for the request",
            "required": true
          },
          {
            "type": "string",
            "in": "path",
            "name": "file_id",
            "description": "The file ID to destroy pointers",
            "required": true
          }
        ],
        "responses": {
          "204": {
            "description": "File pointers successfully destroyed"
          }
        }
      }
    },
    "/buckets/{id}/files/{file_id}/info": {
      "get": {
        "tags": ["buckets"],
        "security": [
          { "basic": [] },
          { "ecdsa public key": [] },
          { "ecdsa signature": [] }
        ],
        "summary": "Get metadata about a file",
        "parameters": [
          {
            "type": "string",
            "in": "path",
            "name": "id",
            "description": "The unique bucket ID for the request",
            "required": true
          },
          {
            "type": "string",
            "in": "path",
            "name": "file_id",
            "description": "The file ID to get pointers for",
            "required": true
          }
        ],
        "responses": {
          "200": {
            "description": "File metadata successfully retrieved",
            "schema": {
              "type": "object",
              "properties": {
                "bucket": {
                  "type": "string",
                  "example": "507f1f77bcf86cd799439011"
                },
                "mimetype": {
                  "type": "string",
                  "example": "video/mpeg"
                },
                "filename": {
                  "type": "string",
                  "example": "big_buck_bunny.mp4"
                },
                "frame": {
                  "type": "string",
                  "example": "507f1f77bcf86cd799439191"
                },
                "id": {
                  "type": "string",
                  "example": "507f1f77bcf86cd799430909"
                },
                "size": {
                  "type": "number",
                  "example": 5071076
                },
                "hmac": {
                  "type": "object",
                  "properties": {
                    "type": {
                      "type": "string",
                      "example": "sha512"
                    },
                    "value": {
                      "type": "string",
                      "example": "76573119f4b4ca48272e7399529ddda6aade9be5cb5b4b5060a9972efd50da81c3465ba25791db48e835fda0f0c946362b1d2b9e1f6a878fd04f1ce49e353113"
                    }
                  }
                }
              }
            }
          }
        }
      }
    }
  }
}<|MERGE_RESOLUTION|>--- conflicted
+++ resolved
@@ -1463,11 +1463,10 @@
                     "type": "number",
                     "example": 5071076
                   },
-<<<<<<< HEAD
                   "frame": {
                     "type": "string",
                     "example": "58b5ee30d3366b79b9286eee"
-=======
+                  },
                   "hmac": {
                     "type": "object",
                     "properties": {
@@ -1480,7 +1479,6 @@
                         "example": "76573119f4b4ca48272e7399529ddda6aade9be5cb5b4b5060a9972efd50da81c3465ba25791db48e835fda0f0c946362b1d2b9e1f6a878fd04f1ce49e353113"
                       }
                     }
->>>>>>> 12268ae3
                   }
                 }
               }
