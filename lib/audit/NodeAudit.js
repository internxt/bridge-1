const log = require('../logger');
const ShardAudit = require('./ShardAudit');
const AuditService = require('./service');

class NodeAudit { 
  constructor({ nodeId, mirrors = [], service = new AuditService(), network, config = {} }) {
    const DEFAULTS = { sample: 100, allMirrors: false };
    this.config = { ...DEFAULTS, ...config };

<<<<<<< HEAD
  enableLogging() {
    this._logging = true;

    return this;
=======
    this._service = service;
    this._network = network;
    this.nodeId = nodeId;
    this._mirrors = mirrors;
>>>>>>> 60dfda28
  }

  async start() {
    if (this._mirrors.length === 0) {
      if (this.config.allMirrors) {
        this._mirrors = await this._service.getMirrorsByNodeId({ nodeId: this.nodeId });
      } else {
        this._mirrors = await this._service.getMirrorsSampleByNodeId({ 
          nodeId: this.nodeId, 
          sample: this.config.sample 
        });
      }
    }

<<<<<<< HEAD
  printStatus() {
    if (!this._started) {
      log.error('Node Audit not started yet, please call start() first');

=======
    if (this._mirrors.length === 0) {
      log.warn('Mirrors not found for node %s', this.nodeId);
>>>>>>> 60dfda28
      return;
    }

    log.info('Found at least %s mirrors', this._mirrors.length);

<<<<<<< HEAD
    // don't use this._sample to obtain statistics as the class allows to inject n shards.
    // this._shards.length gives the real number of shards audited.
    const healthPercentage = ((this._health / this._shards.length) * 100).toFixed(2);
    log.info(`${this._health} of ${this._shards.length} (${healthPercentage}%) shards checked are healthy`);
  }
=======
    const shardAudit = new ShardAudit({ network: this._network, service: this._service });
>>>>>>> 60dfda28

    for (const mirror of this._mirrors) {
      shardAudit._shardHash = mirror.shardHash;
      await shardAudit.start();
    }
  }
}


module.exports = NodeAudit;<|MERGE_RESOLUTION|>--- conflicted
+++ resolved
@@ -7,17 +7,10 @@
     const DEFAULTS = { sample: 100, allMirrors: false };
     this.config = { ...DEFAULTS, ...config };
 
-<<<<<<< HEAD
-  enableLogging() {
-    this._logging = true;
-
-    return this;
-=======
     this._service = service;
     this._network = network;
     this.nodeId = nodeId;
     this._mirrors = mirrors;
->>>>>>> 60dfda28
   }
 
   async start() {
@@ -32,29 +25,14 @@
       }
     }
 
-<<<<<<< HEAD
-  printStatus() {
-    if (!this._started) {
-      log.error('Node Audit not started yet, please call start() first');
-
-=======
     if (this._mirrors.length === 0) {
       log.warn('Mirrors not found for node %s', this.nodeId);
->>>>>>> 60dfda28
       return;
     }
 
     log.info('Found at least %s mirrors', this._mirrors.length);
 
-<<<<<<< HEAD
-    // don't use this._sample to obtain statistics as the class allows to inject n shards.
-    // this._shards.length gives the real number of shards audited.
-    const healthPercentage = ((this._health / this._shards.length) * 100).toFixed(2);
-    log.info(`${this._health} of ${this._shards.length} (${healthPercentage}%) shards checked are healthy`);
-  }
-=======
     const shardAudit = new ShardAudit({ network: this._network, service: this._service });
->>>>>>> 60dfda28
 
     for (const mirror of this._mirrors) {
       shardAudit._shardHash = mirror.shardHash;
