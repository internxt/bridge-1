--- conflicted
+++ resolved
@@ -60,7 +60,6 @@
   });
 };
 
-<<<<<<< HEAD
 ContactsRouter.prototype.getShards = function (req, res, next) {
   const shards = req.body.shards;
   this.storage.models.Shard.find({ hash: { $in: shards } }).select('hash').exec(function (err, dataHash) {
@@ -71,10 +70,7 @@
   });
 };
 
-ContactsRouter.prototype.createContact = function (req, res, next) {
-=======
 ContactsRouter.prototype.createContact = async function (req, res, next) {
->>>>>>> 1f08ac3f
   // We do not allow this DDNS provider since connection attempt to that host makes antiviruses stop nodes.
   if (req.body.address === '101.camdvr.org') {
     return next(new errors.InternalError('DDNS provider is not allowed'));
