'use strict';

const Router = require('./index');
const inherits = require('util').inherits;
const middleware = require('storj-service-middleware');
const authenticate = middleware.authenticate;
const rawbody = middleware.rawbody;
const limiter = require('../limiter').DEFAULTS;
const errors = require('storj-service-error-types');
const log = require('../../logger');
const Analytics = require('analytics-node')
const uuid = require('uuid')

/**
 * Handles endpoints for all stripe related webhooks
 * @constructor
 * @extends {Router}
 */
function StripeRouter(options) {
    if (!(this instanceof StripeRouter)) {
        return new StripeRouter(options);
    }

    Router.apply(this, arguments);

    this._verify = authenticate(this.storage);
    this.getLimiter = middleware.rateLimiter(options.redis);
    this.analytics = new Analytics(options.config.api_keys.segment, { flushAt: 1 })
}

inherits(StripeRouter, Router);

StripeRouter.prototype._webhookCheckoutSessionCompleted = function (data, res, next) {
    const User = this.storage.models.User;

    // Prevent test data overriding real users data
    if (!data.livemode && process.env.NODE_ENV === 'production') {
        // return next(errors.InternalError(`Current environment can0t handle test data.`));
    }

    const stripe = require('stripe')(data.livemode ? this.config.stripe.SK_LIVE : this.config.stripe.SK_TEST);

    const object = data.data.object;

    const subscriptionItem = object.display_items[0];
    const subscriptionId = object.subscription;
    const customer = object.customer;
    const planId = subscriptionItem.plan.id;
    const productId = subscriptionItem.plan.product;

    let planInfo = {
        nickname: subscriptionItem.plan.nickname,
        amount: subscriptionItem.plan.amount,
        created: subscriptionItem.plan.created,
        interval: subscriptionItem.plan.interval,
        interval_count: subscriptionItem.plan.interval_count,
        trial_period_days: subscriptionItem.plan.trial_period_days,
        renewed_count: 0,
        renewed_failed_count: 0
    }

    stripe.customers.retrieve(customer, (err, customer_obj) => {
        const email = customer_obj.email;

        log.info('Webhook called by %s', email)

        stripe.products.retrieve(productId, (err, product) => {
            if (err) {
                log.error('Webhook error retrieving product')
                log.error('Stripe products retrieve error: ' + err);
                return res.status(500).send({ error: 'Error retrieving plan' });
            }

            const metadata = product.metadata;

            User.findOne({ _id: email }, (err, user) => {
                if (err || !user) {
                    log.error('Webhook error updating user')
                    log.error('Stripe user findOne error: ' + err);
                    res.status(500).send({ error: 'Cannot find user e-mail' });
                } else {

                    const planSize = parseInt(metadata.size_bytes)
                    if (planSize === 2147483648 || planSize === 0) { planInfo.name = '2GB'; }
                    else if (planSize === 1024 * 1024 * 1024 * 3) { paymentInfo.name = '3GB'; }
                    else if (planSize === 21474836480) { planInfo.name = '20GB'; }
                    else if (planSize === 214748364800) { planInfo.name = '200GB'; }
                    else if (planSize === 2199023255552) { planInfo.name = '2TB'; }
                    else {
                        console.log('No matches for %s', planSize)
                    }

                    user.maxSpaceBytes = metadata.size_bytes;
                    user.isFreeTier = false;

                    user.subscriptionPlan = {
                        isSubscribed: true,
                        paymentBridge: 'stripe',
                        plan: planInfo
                    }

                    user.save(err => {
                        if (!err) {
                            log.info('Webhook success for %s', email)
                            res.status(200).send();
                        } else {
                            log.error('Webhook failed updating model for %s', email)
                            res.status(500).send({ error: 'Error saving user metadata' });
                        }
                    });

                    if (data.livemode) {
                        this.analytics.identify({
                            userId: user.uuid,
                            traits: {
                                member_tier: 'trial',
                                plan: planInfo.name,
                                payment_frequency: planInfo.nickname.toLowerCase(),
                                plan_length: planInfo.interval_count + '' + planInfo.interval
                            }
                        });
                        this.analytics.track({
                            userId: user.uuid,
                            event: 'subscription-trial-start',
                            properties: {
                                email: email,
                                date: (new Date()).toISOString()
                            }
                        })
                    }
                }
            });
        });
    });
}

StripeRouter.prototype._webhookCustomerSubscriptionDeleted = function (data, res, next) {
    const User = this.storage.models.User;
    const stripe = require('stripe')(data.livemode ? this.config.stripe.SK_LIVE : this.config.stripe.SK_TEST);
    const object = data.data.object;
    const customer = object.customer;

    stripe.customers.retrieve(customer, (err, customer_obj) => {
        if (err) {
            log.error('Webhook error, customer not found on stripe', err)
            return res.status(200).send({ error: 'Unkown customer on stripe' })
        }

        const email = customer_obj.email;
        User.findOne({ _id: email }, (err, user) => {
            if (err || !user) {
                log.error('Webhook error, user %s not found on bridge database', email)
                return res.status(200).send({ error: 'Unkown customer on bridge' })
            }

            if (data.livemode) {
                this.analytics.track({
                    userId: user.uuid,
                    event: 'subscription-cancelled',
                    properties: {
                        email: email,
                        date: (new Date()).toISOString()
                    }
                })
            }

            user.maxSpaceBytes = 0;
            user.isFreeTier = true;

            user.save(err => {
                if (err) {
                    log.error('Webhook error, cannot update %s on bridge', email)
                    return res.status(500).send({ error: 'Error updating user on bridge database' })
                }

                this.analytics.identify({
                    userId: user.uuid,
                    traits: {
                        member_tier: 'free'
                    }
                });

                this.analytics.track({
                    event: 'subscription-deleted',
                    userId: user.uuid
                })

                return res.status(200).send()
            })
        })
    })
}

StripeRouter.prototype._webhookTeamCheckoutSessionCompleted = async function (data, res, next) {
    const stripe = require('stripe')(data.livemode ? this.config.stripe.SK_LIVE : this.config.stripe.SK_TEST);
    const User = this.storage.models.User;

    try {
        const object = data.data.object;
        const teamEmail = object.metadata.team_email;
        const customer = object.customer;
        const subscriptionItem = object.display_items[0];
        const productId = subscriptionItem.plan.product;
        const customer_obj = await stripe.customers.retrieve(customer)
        const email = customer_obj.email;
        const product = await stripe.products.retrieve(productId)
        const metadata = product.metadata;
        const account = await User.findOne({ _id: teamEmail })
        account.maxSpaceBytes = metadata.team_size_bytes
        account.activated = true
        account.activator = null
        account.isFreeTier = false
        account.save()
        log.info('[TEAMS] User %s paid for team account %s', email, teamEmail)
        res.status(200).end()
    } catch (err) {
        log.error('[TEAMS] Webhook error, reason: %s', err.message)
        res.status(500).send({ error: err.message })
    }

}

StripeRouter.prototype._webhookPaymentIntentSucceeded = async function (data, res, next) {
    const User = this.storage.models.User;
    const stripe = require('stripe')(data.livemode ? this.config.stripe.SK_LIVE : this.config.stripe.SK_TEST);
    const object = data.data.object;
    const customer = object.customer;
    const charges = object.charges;
    const charge = charges.data[0]; // At this moment, we only track 1 payment
    const invoiceId = charge.invoice
    const [invoice, previousEvents ] = await Promise.all([
        stripe.invoices.retrieve(invoiceId),
        stripe.events.list({ delivery_success: false })
    ]);
    const coupon = (invoice.discount) ? invoice.coupon.name : undefined;
    // Find if there were events that failed before this one -> avoid duplicate tracks
    const failedEvents = previousEvents.data.filter(failedEvent => failedEvent.id === data.id)
    const product_id = invoice.lines.data[0].price.product
    const member_tier = (await stripe.products.retrieve(product_id)).metadata.member_tier // member_tier is product metadata

    const paymentInfo = {
        price: parseFloat(charge.amount / 100),
        revenue: parseFloat(charge.amount / 100),
        currency: charge.currency
    }

    stripe.customers.retrieve(customer, (err, customer_obj) => {
        if (err || !customer_obj || !customer_obj.email) {
            return res.status(500).send({ error: 'User not found' })
        }
        const email = customer_obj.email;
        if (data.livemode) {
            User.findOne({ _id: email.toLowerCase() }, (err, user) => {

                const planSize = parseInt(user.maxSpaceBytes)
                if (planSize === 2147483648 || planSize === 0) { planInfo.name = '2GB'; }
                else if (planSize === 1024 * 1024 * 1024 * 3) { paymentInfo.name = '3GB'; }
                else if (planSize === 21474836480) { paymentInfo.name = '20GB'; }
                else if (planSize === 214748364800) { paymentInfo.name = '200GB'; }
                else if (planSize === 2199023255552) { paymentInfo.name = '2TB'; }
                else {
                    console.log('No matches for %s', paymentInfo)
                }

<<<<<<< HEAD
                if (!err && user) {

                    this.analytics.identify({ userId: user.uuid, member_tier: 'premium', plan_name: paymentInfo.name });

                    console.log('PAYMENT INTENT TRACK %s', user.email)
                    this.analytics.track({
                        userId: user.uuid,
                        event: 'subscription-renewed',
                        properties: {
                            email: email,
                            date: (new Date()).toISOString(),
=======
            User.findOne({ _id: email }, (err, user) => {

                if (!err && user) {

                    if(!failedEvents.length) { // Only track the first time

                        this.analytics.identify({
                            userId: user.uuid,
                            subscription_price: paymentInfo.amount,
                            coupon: coupon,
                            member_tier: (member_tier === 'lifetime') ? 'lifetime': 'premium',
>>>>>>> abde9561
                            ...paymentInfo
                        });

                        this.analytics.track({
                            userId: user.uuid, event: 'subscription-renewed', properties: {
                                email: email,
                                date: (new Date()).toISOString(),
                                ...paymentInfo
                            }
                        })
                    }

                    if (user.subscriptionPlan && user.subscriptionPlan.plan && user.subscriptionPlan.plan.renewed_count) {
                        user.subscriptionPlan.plan.renewed_count++;
                        user.save();
                    }
                } else {
<<<<<<< HEAD
                    console.log('PAYMENT INTENT TRACK FAILED %s', email)
                }
            })
        } else {
            User.findOne({ _id: email.toLowerCase() }, (err, user) => {

                if (!err && user) {
                    console.log('PAYMENT INTENT TRACK %s', user.email)
                    console.log('track', {
                        userId: user.uuid,
                        event: 'subscription-renewed',
                        properties: {
                            email: email,
                            date: (new Date()).toISOString(),
                            ...paymentInfo
                        }
                    })

                    if (user.subscriptionPlan && user.subscriptionPlan.plan && user.subscriptionPlan.plan.renewed_count) {
                        user.subscriptionPlan.plan.renewed_count++;
                        user.save();
                    }
                } else {
                    console.log('PAYMENT INTENT TRACK FAILED %s', email)
=======
                    // Probably the lifetime user is not in our database and that is the
                    // reason the track has not been done. Should we track it here? Probably we should modify the if statement
                    // also remember to check revenue so we can know if he was really a lifetime
                    log.error('Webhook error, user %s not found on bridge database', email)
                    return res.status(500).send({ error: 'Unkown user on bridge' })
>>>>>>> abde9561
                }
            })
        }
    });
}

StripeRouter.prototype._webhookPaymentIntentFailed = function (data, res, next) {
    const stripe = require('stripe')(data.livemode ? this.config.stripe.SK_LIVE : this.config.stripe.SK_TEST);
    const object = data.data.object;
    const customer = object.customer;
    stripe.customers.retrieve(customer, (err, customer_obj) => {
        if (err || !customer_obj || !customer_obj.email) {
            return res.status(500).send({ error: 'User not found' })
        }
        const email = customer_obj.email;
        User.findOne({ _id: email }, (err, user) => {
            if (user && user.subscriptionPlan && user.subscriptionPlan.plan) {
                if (user.subscriptionPlan.plan.renewed_failed_count) {
                    user.subscriptionPlan.plan.renewed_failed_count++;
                } else {
                    user.subscriptionPlan.plan.renewed_failed_count = 1;
                }
                user.save();
            }

            if (!err && user) {
                this.analytics.track({
                    userId: user.uuid,
                    event: 'subscription-renewal-failed',
                    properties: {
                        email: email,
                        date: (new Date()).toISOString()
                    }
                })
            }
        })
        res.status(200).send();
    });
}

StripeRouter.prototype.parseWebhook = function (req, res, next) {
    /**
     * Go to stripe dashboard and enable webhook checkout.session.completed
     * to this endpoint
     */
    const isLiveMode = !!req.body.livemode
    const stripe = require('stripe')(isLiveMode ? this.config.stripe.SK_LIVE : this.config.stripe.SK_TEST);

    // Verify stripe signature
    const signature = req.headers['stripe-signature'];
    let webhookObject;
    try {
        webhookObject = stripe.webhooks.constructEvent(req.rawbody, signature, isLiveMode ? this.config.stripe.SIG : this.config.stripe.SIG_TEST)
        log.info('[%s] Signed webhook from stripe recived: %s', isLiveMode ? 'LIVE' : 'TEST', webhookObject.type);
    } catch (err) {
        console.log(err)
        console.log(isLiveMode ? this.config.stripe.SIG : this.config.stripe.SIG_TEST)
        log.warn('[%s] Webhook vulnerability issue: Someone tried to mock on us', isLiveMode ? 'LIVE' : 'TEST')
        return res.status(500).send({ error: 'Security Error, invalid webhook source' })
    }

    log.info('STRIPE webhook: %s', webhookObject.type)

    switch (webhookObject.type) {
        case 'checkout.session.completed':
            // User completed the stripe checkout and trial period has started
            if (webhookObject.data.object.metadata.team_email) {
                return this._webhookTeamCheckoutSessionCompleted(webhookObject, res, next)
            } else {
                return this._webhookCheckoutSessionCompleted(webhookObject, res, next);
            }
        case 'customer.subscription.deleted':
            // Subscription deleted, maybe from Stripe panel
            return this._webhookCustomerSubscriptionDeleted(webhookObject, res, next);
        case 'payment_intent.succeeded':
            // Trial period finished and successful payment, or recurring successful payment
            return this._webhookPaymentIntentSucceeded(webhookObject, res, next);
        default:
            console.warn('Unknown webhook: ', webhookObject.type)
            return next(errors.NotImplementedError(`Webhook ${webhookObject} not implemented yet`));
    }
}

StripeRouter.prototype._definitions = function () {
    return [
        ['POST', '/stripe/webhook', this.getLimiter(limiter(5000)), rawbody, this.parseWebhook]
    ];
}

module.exports = StripeRouter;<|MERGE_RESOLUTION|>--- conflicted
+++ resolved
@@ -262,32 +262,18 @@
                     console.log('No matches for %s', paymentInfo)
                 }
 
-<<<<<<< HEAD
                 if (!err && user) {
 
-                    this.analytics.identify({ userId: user.uuid, member_tier: 'premium', plan_name: paymentInfo.name });
-
-                    console.log('PAYMENT INTENT TRACK %s', user.email)
-                    this.analytics.track({
-                        userId: user.uuid,
-                        event: 'subscription-renewed',
-                        properties: {
-                            email: email,
-                            date: (new Date()).toISOString(),
-=======
-            User.findOne({ _id: email }, (err, user) => {
-
-                if (!err && user) {
-
-                    if(!failedEvents.length) { // Only track the first time
+                    if(!failedEvents.length) { // Only track the first
 
                         this.analytics.identify({
                             userId: user.uuid,
-                            subscription_price: paymentInfo.amount,
-                            coupon: coupon,
-                            member_tier: (member_tier === 'lifetime') ? 'lifetime': 'premium',
->>>>>>> abde9561
-                            ...paymentInfo
+                            traits: {
+                                subscription_price: paymentInfo.amount,
+                                coupon: coupon,
+                                member_tier: (member_tier === 'lifetime') ? 'lifetime' : 'premium',
+                                ...paymentInfo
+                            }
                         });
 
                         this.analytics.track({
@@ -304,11 +290,12 @@
                         user.save();
                     }
                 } else {
-<<<<<<< HEAD
                     console.log('PAYMENT INTENT TRACK FAILED %s', email)
                 }
             })
-        } else {
+        }
+        else {
+            // Provisional to check if lifetime users are not in the db
             User.findOne({ _id: email.toLowerCase() }, (err, user) => {
 
                 if (!err && user) {
@@ -329,16 +316,10 @@
                     }
                 } else {
                     console.log('PAYMENT INTENT TRACK FAILED %s', email)
-=======
-                    // Probably the lifetime user is not in our database and that is the
-                    // reason the track has not been done. Should we track it here? Probably we should modify the if statement
-                    // also remember to check revenue so we can know if he was really a lifetime
-                    log.error('Webhook error, user %s not found on bridge database', email)
-                    return res.status(500).send({ error: 'Unkown user on bridge' })
->>>>>>> abde9561
                 }
             })
         }
+        res.status(200).send();
     });
 }
 
