'use strict';

const Router = require('./index');
const middleware = require('storj-service-middleware');
const rawbody = middleware.rawbody;
const log = require('../../logger');
const errors = require('storj-service-error-types');
const merge = require('merge');
const inherits = require('util').inherits;
const authenticate = middleware.authenticate;
const crypto = require('crypto');

/**
 * Handles endpoints for all user related operations
 * @constructor
 * @extends {Router}
<<<<<<< HEAD
 * @param options {Object}:
 *  + config {Config}
 *  + storage {Storage}
 *  + network {storj.RenterInterface}
 *  + mailer {Mailer}
=======
>>>>>>> 497a33f9
 */
function UsersRouter(options) {
  if (!(this instanceof UsersRouter)) {
    return new UsersRouter(options);
  }

  Router.apply(this, arguments);

  this._verify = authenticate(this.storage);
}

inherits(UsersRouter, Router);

/**
 * Sends a user activation email
 * @private
 */
UsersRouter.prototype._dispatchActivationEmail = function(user, redir) {
  let self = this;
  let profile = self.config.server.public || self.config.server;
  let host = profile.host;
  let port = [443, 80].indexOf(profile.port) === -1 ?
             ':' + profile.port :
             '';
  let proto = self.config.server.ssl &&
              self.config.server.ssl.cert &&
              self.config.server.ssl.key ?
              'https:' :
              'http:';

  self.mailer.dispatch(user.email, 'confirm', {
    token: user.activator,
    redirect: redir,
    url: proto + '//' + host + port
  }, function(err) {
    if (err) {
      log.error('failed to send activation email, reason: %s', err.message);
    }
  });
};


/**
 * Registers a new user
 * @param {http.IncomingMessage} req
 * @param {http.ServerResponse} res
 * @param {Function} next
 */
UsersRouter.prototype.createUser = function(req, res, next) {
  const self = this;
  const User = this.storage.models.User;
  const PublicKey = this.storage.models.PublicKey;

  log.info('registering user account for %s', req.body.email);

  User.create(req.body.email, req.body.password, function(err, user) {
    if (err) {
      return next(err);
    }

    if (!req.body.pubkey) {
      self._dispatchActivationEmail(user, req.body.redirect);
      return res.status(201).send(user.toObject());
    }

    PublicKey.create(user, req.body.pubkey, function(err, pubkey) {
      if (err) {
        user.remove();
        return next(new errors.BadRequestError(err.message));
      }

      self._dispatchActivationEmail(user, req.body.redirect);
      res.status(201).send(merge(user.toObject(), {
        pubkey: pubkey.key
      }));
    });
  });
};

/**
 * Confirms a user account
 * @param {http.IncomingMessage} req
 * @param {http.ServerResponse} res
 * @param {Function} next
 */
UsersRouter.prototype.confirmActivateUser = function(req, res, next) {
  const User = this.storage.models.User;

  log.info('activating user with token %s', req.params.token);

  User.findOne({
    activator: req.params.token
  }, function(err, user) {
    if (err) {
      return next(new errors.InternalError(err.message));
    }

    if (!user) {
      return next(new errors.BadRequestError('Invalid activation token'));
    }

    user.activate(function(err) {
      if (err) {
        return next(new errors.InternalError(err.message));
      }

      if (req.query.redirect) {
        res.redirect(req.query.redirect);
      } else {
        res.send(user.toObject());
      }
    });
  });
};

/**
 * Reactivates a user account
 * @param {http.IncomingMessage} req
 * @param {http.ServerResponse} res
 * @param {Function} next
 */
UsersRouter.prototype.reactivateUser = function(req, res, next) {
  const self = this;
  const User = this.storage.models.User;

  log.info('sending account reactivation email to %s', req.body.email);

  User.findOne({
    _id: req.body.email
  }, function(err, user) {
    if (err) {
      return next(new errors.InternalError(err.message));
    }

    if (!user) {
      return next(new errors.NotFoundError('User not found'));
    }

    if (user.activated) {
      return next(new errors.BadRequestError('User is already activated'));
    }

    self._dispactchActivationEmail(user, req.body.redirect);
    res.status(201).send(user.toObject());
  });
};

/**
 * Deactivates a user account
 * @param {http.IncomingMessage} req
 * @param {http.ServerResponse} res
 * @param {Function} next
 */
UsersRouter.prototype.destroyUser = function(req, res, next) {
  const self = this;
  const User = this.storage.models.User;

  log.info('creating user deactivation token');

  User.findOne({ _id: req.params.id }, function(err, user) {
    if (err) {
      return next(new errors.InternalError(err.message));
    }

    if (!user) {
      return next(new errors.NotFoundError());
    }

    if (req.user._id !== user._id) {
      return next(new errors.NotAuthorizedError());
    }

    user.deactivator = crypto.randomBytes(256).toString('hex');

    let profile = self.config.server.public || self.config.server;
    let host = profile.host;
    let port = [443, 80].indexOf(profile.port) === -1 ?
               ':' + profile.port :
               '';
    let proto = self.config.server.ssl &&
                self.config.server.ssl.cert &&
                self.config.server.ssl.key ?
                'https:' :
                'http:';

    self.mailer.dispatch(user.email, 'delete', {
      token: user.deactivator,
      redirect: req.body.redirect,
      url: proto + '//' + host + port
    }, function(err) {
      if (err) {
        log.error('failed to send deactivation email, reason: %s', err.message);
      }

      user.save(function(err) {
        if (err) {
          return next(new errors.InternalError(err.message));
        }

        res.status(200).send(user.toObject());
      });
    });
  });
};

/**
 * Confirms the deletion of a user account
 * @param {http.IncomingMessage} req
 * @param {http.ServerResponse} res
 * @param {Function} next
 */
UsersRouter.prototype.confirmDestroyUser = function(req, res, next) {
  const User = this.storage.models.User;

  log.info('deactivating user account with token %s', req.params.token);

  User.findOne({ deactivator: req.params.token }, function(err, user) {
    if (err) {
      return next(new errors.InternalError(err.message));
    }

    if (!user) {
      return next(new errors.NotFoundError());
    }

    user.deactivate(function(err) {
      if (err) {
        return next(new errors.InternalError(err.message));
      }

      if (req.query.redirect) {
        res.redirect(req.query.redirect);
      } else {
        res.status(200).send(user.toObject());
      }
    });
  });
};

/**
 * Creates a password reset token
 * @param {http.IncomingMessage} req
 * @param {http.ServerResponse} res
 * @param {Function} next
 */
UsersRouter.prototype.createPasswordResetToken = function(req, res, next) {
  const self = this;
  const User = this.storage.models.User;

  if (Buffer(req.body.password, 'hex').length * 8 !== 256) {
    return next(new Error('Password must be hex encoded SHA-256 hash'));
  }

  User.findOne({ _id: req.params.id }, function(err, user) {
    if (err) {
      return next(new errors.InternalError(err.message));
    }

    if (!user) {
      return next(new errors.NotFoundError());
    }

    log.info('creating password reset token for %s', user._id);

    user.resetter = crypto.randomBytes(256).toString('hex');
    user.pendingHashPass = crypto.createHash('sha256').update(req.body.password).digest('hex');

    user.save(function(err) {
      if (err) {
        return next(new errors.InternalError(err.message));
      }

      let profile = self.config.server.public || self.config.server;
      let host = profile.host;
      let port = [443, 80].indexOf(profile.port) === -1 ?
                 ':' + profile.port :
                 '';
      let proto = self.config.server.ssl &&
                  self.config.server.ssl.cert &&
                  self.config.server.ssl.key ?
                  'https:' :
                  'http:';

      self.mailer.dispatch(user.email, 'reset', {
        token: user.resetter,
        redirect: req.body.redirect,
        url: proto + '//' + host + port
      }, function(err) {
        if (err) {
          log.error('failed to send reset email, reason: %s', err.message);
        }

        res.status(200).send(user.toObject());
      });
    });
  });
};

/**
 * Confirms and applies the password reset
 * @param {http.IncomingMessage} req
 * @param {http.ServerResponse} res
 * @param {Function} next
 */
UsersRouter.prototype.confirmPasswordReset = function(req, res, next) {
  const User = this.storage.models.User;

  /*
   * Mitigate timing attack
   *  attempt to make non-lookup-responses take similar
   *  amounts of time as lookup-responses
   */
  User.count({}, function(err, count) {
    const rand = Math.floor(Math.random() * count);
    const nextPlusTime = (value) => {
      User.findOne(function() { // do nothing with this record
        next(value);
      }).skip(rand);
    };

    // Ensure resseter is valid; mitigate things like `PATCH /resets/null`, etc.
    //-- TODO: test - ensure passwords for users without resetters can't be reset
    if (Buffer(req.params.token, 'hex').length !== 256) {
      return nextPlusTime(new Error('Resetter must be hex encoded 256 byte string'));
    }

    User.findOne({resetter: req.params.token}, function(err, user) {
      if (err) {
        return next(new errors.InternalError(err.message));
      }

      if (!user) {
        return next(new errors.NotFoundError());
      }

      user.hashpass = user.pendingHashPass;
      user.pendingHashPass = null;
      user.resetter = null;

      user.save(function(err) {
        if (err) {
          return next(new errors.InternalError(err.message));
        }

        if (req.query.redirect) {
          res.redirect(req.query.redirect);
        } else {
          res.send(user.toObject());
        }
      });
    });
  });
};

/**
 * Export definitions
 * @private
 */
UsersRouter.prototype._definitions = function() {
  return [
    ['POST', '/users', rawbody, this.createUser],
    ['POST', '/activations', rawbody, this.reactivateUser],
    ['GET', '/activations/:token', this.confirmActivateUser],
    ['DELETE', '/users/:id', this._verify, this.destroyUser],
    ['GET', '/deactivations/:token', this.confirmDestroyUser],
    ['PATCH', '/users/:id', rawbody, this.createPasswordResetToken],
    ['GET', '/resets/:token', this.confirmPasswordReset]
  ];
};

module.exports = UsersRouter;<|MERGE_RESOLUTION|>--- conflicted
+++ resolved
@@ -14,14 +14,11 @@
  * Handles endpoints for all user related operations
  * @constructor
  * @extends {Router}
-<<<<<<< HEAD
  * @param options {Object}:
  *  + config {Config}
  *  + storage {Storage}
  *  + network {storj.RenterInterface}
  *  + mailer {Mailer}
-=======
->>>>>>> 497a33f9
  */
 function UsersRouter(options) {
   if (!(this instanceof UsersRouter)) {
