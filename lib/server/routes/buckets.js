'use strict';

const async = require('async');
const storj = require('storj-lib');
const middleware = require('storj-service-middleware');
const authenticate = middleware.authenticate;
const tokenauth = middleware.tokenauth;
const publicBucket = middleware.publicBucket;
const log = require('../../logger');
const merge = require('merge');
const errors = require('storj-service-error-types');
const Router = require('./index');
const inherits = require('util').inherits;
const ms = require('ms');

/**
 * Handles endpoints for all bucket and file related operations
 * @constructor
 * @extends {Router}
 */
function BucketsRouter(options) {
  if (!(this instanceof BucketsRouter)) {
    return new BucketsRouter(options);
  }

  Router.apply(this, arguments);

  this._verify = authenticate(this.storage);
  this._isPublic = publicBucket(this.storage);
  this._usetoken = tokenauth(this.storage);
}

inherits(BucketsRouter, Router);

/**
 * Returns a list of buckets for the user
 * @param {http.IncomingMessage} req
 * @param {http.ServerResponse} res
 * @param {Function} next
 */
BucketsRouter.prototype.getBuckets = function(req, res, next) {
  const Bucket = this.storage.models.Bucket;

  log.info('looking up buckets for %s', req.user._id);

  Bucket.find({ user: req.user._id }, function(err, buckets) {
    if (err) {
      return next(new errors.InternalError(err.message));
    }

    res.status(200).send(buckets.map(function(bucket) {
      return bucket.toObject();
    }));
  });
};

/**
 * Returns the user's bucket by it's ID
 * @param {http.IncomingMessage} req
 * @param {http.ServerResponse} res
 * @param {Function} next
 */
BucketsRouter.prototype.getBucketById = function(req, res, next) {
  const Bucket = this.storage.models.Bucket;

  log.info('looking up bucket %s for %s', req.params.id, req.user._id);

  Bucket.findOne({
    _id: req.params.id,
    user: req.user._id
  }, function(err, bucket) {
    if (err) {
      return next(new errors.InternalError(err.message));
    }

    if (!bucket) {
      return next(new errors.NotFoundError('Bucket not found'));
    }

    res.status(200).send(bucket.toObject());
  });
};

/**
 * Creates a new bucket for the user
 * @param {http.IncomingMessage} req
 * @param {http.ServerResponse} res
 * @param {Function} next
 */
BucketsRouter.prototype.createBucket = function(req, res, next) {
  const Bucket = this.storage.models.Bucket;
  const PublicKey = this.storage.models.PublicKey;

  if (!Array.isArray(req.body.pubkeys)) {
    req.body.pubkeys = [];
  }

  if (req.pubkey && req.body.pubkeys.indexOf(req.pubkey._id) === -1) {
    req.body.pubkeys.push(req.pubkey._id);
  }

  log.info('creating bucket for %s', req.user._id);

  try {
    for (let k = 0; k < req.body.pubkeys.length; k++) {
      PublicKey.validate(req.body.pubkeys[k]);
    }
  } catch (err) {
    return next(new errors.BadRequestError('Invalid public key supplied'));
  }

  Bucket.create(req.user, req.body, function(err, bucket) {
    if (err) {
      return next(new errors.InternalError(err.message));
    }

    res.status(201).send(bucket.toObject());
  });
};

/**
 * Destroys the user's bucket by ID
 * @param {http.IncomingMessage} req
 * @param {http.ServerResponse} res
 * @param {Function} next
 */
BucketsRouter.prototype.destroyBucketById = function(req, res, next) {
  const Bucket = this.storage.models.Bucket;
  const BucketEntry = this.storage.models.BucketEntry;

  log.info('removing bucket %s for %s', req.params.id, req.user._id);

  Bucket.findOne({
    _id: req.params.id,
    user: req.user._id
  }, function(err, bucket) {
    if (err) {
      return next(new errors.InternalError(err.message));
    }

    if (!bucket) {
      return next(new errors.NotFoundError('Bucket not found'));
    }

    bucket.remove(function(err) {
      if (err) {
        return next(new errors.InternalError(err.message));
      }

      BucketEntry.remove({ bucket: req.params.id }); // NB: Fire and forget
      res.status(204).end();
    });
  });
};

/**
 * Updates the given bucket's properties
 * @param {http.IncomingMessage} req
 * @param {http.ServerResponse} res
 * @param {Function} next
 */
BucketsRouter.prototype.updateBucketById = function(req, res, next) {
  const PublicKey = this.storage.models.PublicKey;
  const Bucket = this.storage.models.Bucket;

  log.info('updating bucket %s for %s', req.params.id, req.user._id);

  Bucket.findOne({
    _id: req.params.id,
    user: req.user._id
  }, function(err, bucket) {
    if (err) {
      return next(new errors.InternalError(err.message));
    }

    if (!bucket) {
      return next(new errors.NotFoundError('Bucket not found'));
    }

<<<<<<< HEAD
    var allowed = ['pubkeys', 'encryptionKey', 'publicPermissions'];
=======
    var allowed = ['pubkeys'];
>>>>>>> 5221ac38

    for (let prop in req.body) {
      if (allowed.indexOf(prop) !== -1) {
        bucket[prop] = req.body[prop];
      }
    }

    try {
      for (let k = 0; k < bucket.pubkeys.length; k++) {
        PublicKey.validate(bucket.pubkeys[k]);
      }
    } catch (err) {
      return next(new errors.BadRequestError('Invalid public key supplied'));
    }

    bucket.save(function(err) {
      if (err) {
        return next(new errors.InternalError(err.message));
      }

      res.status(200).send(bucket.toObject());
    });
  });
};

/**
 * Creates a bucket operation token
 * @param {http.IncomingMessage} req
 * @param {http.ServerResponse} res
 * @param {Function} next
 */
BucketsRouter.prototype.createBucketToken = function(req, res, next) {
  const self = this;
  const Bucket = this.storage.models.Bucket;
  const Token = this.storage.models.Token;

  // NB: We've got some authentication logic happening here to support the
  // NB: use of unregistered public keys for token creation. Let's take care
  // NB: to review and possibly refactor this into a more intelligent
  // NB: middleware later.
  // NB: Also, be aware that `req.body` does not yet exist until after the
  // NB: `rawbody` middleware has been called.

  function authorize(callback) {
    let query = { _id: req.params.id };
    let strategy = authenticate._detectStrategy(req);
    let rawbody = self._verify[0];
    let checkauth = self._verify[1];
    let isPublic = self._isPublic;

    rawbody(req, res, function(err) {
      if (err) {
        return callback(err);
      }

      isPublic(req, res, function(err){
        if(!err){
          return callback(null, query);
        }

        checkauth(req, res, function(err) {
          if (err) {
            if (strategy === 'ECDSA' && authenticate._verifySignature(req)) {
              query.pubkeys = { $in: [req.header('x-pubkey')] };
              return callback(null, query);
            } else {
              return callback(err);
            }
          }

          query.user = req.user._id;
          return callback(null, query);
        });

      });

    });
  }

  authorize(function(err, query) {
    if (err) {
      return next(err);
    }

    log.info('creating %s token for %s', req.body.operation, req.params.id);

    Bucket.findOne(query, function(err, bucket) {
      if (err) {
        return next(new errors.InternalError(err.message));
      }

      if (!bucket) {
        return next(new errors.NotFoundError('Bucket not found'));
      }

      let operation = req.body.operation;

      Token.create(bucket, operation, function(err, token) {
        if (err) {
          return next(new errors.InternalError(err.message));
        }

        var tokenObject = token.toObject();
        tokenObject.encryptionKey = bucket.encryptionKey;

        res.status(201).send(tokenObject);
      });
    });
  });
};

/**
 * Creates a bucket entry from the given frame object
 * @param {http.IncomingMessage} req
 * @param {http.ServerResponse} res
 * @param {Function} next
 */
BucketsRouter.prototype.createEntryFromFrame = function(req, res, next) {
  const Frame = this.storage.models.Frame;
  const Bucket = this.storage.models.Bucket;
  const BucketEntry = this.storage.models.BucketEntry;

  Bucket.findOne({
    user: req.user._id,
    _id: req.params.id
  }, function(err, bucket) {
    if (err) {
      return next(new errors.InternalError(err.message));
    }

    if (!bucket) {
      return next(new errors.NotFoundError('Bucket not found'));
    }

    Frame.findOne({
      _id: req.body.frame,
      user: req.user._id
    }, function(err, frame) {
      if (err) {
        return next(new errors.InternalError(err.message));
      }

      if (!frame) {
        return next(new errors.NotFoundError('Frame not found'));
      }

      if (frame.locked) {
        return next(new errors.BadRequestError('Frame is already locked'));
      }

      BucketEntry.create({
        bucket: bucket._id,
        frame: frame._id,
        mimetype: req.body.mimetype,
        name: req.body.filename
      }, function(err, entry) {
        if (err) {
          return next(new errors.InternalError(err.message));
        }

        frame.lock(function(err) {
          if (err) {
            return next(new errors.InternalError(err));
          }

          res.send(merge(entry.toObject(), { size: frame.size }));
        });
      });
    });
  });
};

/**
 * Replicates the pointers in the given frame to mirror nodes
 * @param {http.IncomingMessage} req
 * @param {http.ServerResponse} res
 * @param {Function} next
 */
BucketsRouter.prototype.replicateFile = function(req, res, callback) {
  const self = this;
  const network = this.network;
  const contracts = this.contracts;
  const Pointer = this.storage.models.Pointer;
  const Contact = this.storage.models.Contact;
  const BucketEntry = this.storage.models.BucketEntry;
  const bucketId = req.params.id;
  const fileId = req.body.file;

  if (!fileId) {
    return callback(new errors.BadRequestError('No file ID supplied'));
  }

  if (req.body.redundancy > 12) {
    return callback(
      new errors.BadRequestError('Refusing to create more than 12 mirrors')
    );
  }

  function _createContractFromPointer(id, next) {
    Pointer.findOne({ _id: id }, function(err, pointer) {
      if (err) {
        log.error('Failed to load pointer for replication: %s', err.message);
        return next(err);
      }

      if (!pointer) {
        return next(new errors.NotFoundError('Failed to lookup pointer'));
      }

      let contract = new storj.Contract({
        data_size: pointer.size,
        data_hash: pointer.hash,
        store_begin: Date.now(),
        store_end: Date.now() + ms('90d'),
        audit_count: pointer.challenges.length
      });

      next(null, contract);
    });
  }

  function _getMirroringContract(contract, next) {
    contracts.load(contract.get('data_hash'), function(err, item) {
      if (err) {
        return next(err);
      }

      Contact.findOne({
        _id: Object.keys(item.contracts)[0]
      }, function(err, contact) {
        if (err) {
          return next(err);
        }

        if (!contact) {
          return next(new Error('Contact not found'));
        }

        let farmer = storj.Contact(contact);

        network.getStorageOffer(contract, [], function(err, mirror, contract) {
          if (err) {
            return next(err);
          }

          item.addContract(mirror, contract);

          contract = storj.Contract(contract);

          contracts.save(item, function(err) {
            if (err) {
              return next(err);
            }

            network.getRetrievalPointer(farmer, contract, function(err, dcPointer) {
              if (err) {
                return next(err);
              }

              next(null, [
                new storj.DataChannelPointer(
                  farmer,
                  contract.get('data_hash'),
                  dcPointer.token
                ),
                mirror
              ]);
            });
          });
        });
      });
    });
  }

  function _replicateShard(contract, next) {
    async.timesSeries(
      req.body.redundancy || self.config.application.mirrors,
      function(n, next) {
        _getMirroringContract(contract, next);
      },
      function(err, results) {
        if (err) {
          log.error(err);
          return next(null, {
            hash: contract.get('data_hash'),
            mirrors: []
          });
        }

        var sources = [];
        var mirrors = [];

        results.forEach(function(result) {
          sources.push(result[0]);
          mirrors.push(result[1]);
        });

        network.getMirrorNodes(sources, mirrors, function(err, completed) {
          if (err) {
            log.error('Failed to replicate to all mirrors');
            return next(null, {
              hash: contract.get('data_hash'),
              mirrors: []
            });
          }

          mirrors = [];

          log.info('Replicated to %s mirrors', completed.length);
          next(null, {
            hash: contract.get('data_hash'),
            mirrors: completed
          });
        });
      }
    );
  }

  BucketEntry.findOne({
    _id: fileId,
    bucket: bucketId
  }).populate('frame bucket').exec(function(err, entry) {
    if (err) {
      return callback(new errors.InternalError(err.message));
    }

    if (!entry) {
      return callback(new errors.NotFoundError());
    }

    if (entry.bucket.user !== req.user._id) {
      return callback(new errors.NotAuthorizedError());
    }

    async.mapSeries(
      entry.frame.shards,
      _createContractFromPointer,
      function(err, contracts) {
        if (err) {
          log.error(err.message);
          return callback(new errors.InternalError(err.message));
        }

        res.status(201).send(contracts.map(function(contract) {
          return {
            hash: contract.get('data_hash'),
            mirrors: req.body.redundancy || self.config.application.mirrors,
            status: 'pending'
          };
        }));

        async.mapSeries(contracts, _replicateShard, function(err, mirrors) {
          if (err) {
            log.error(err.message);
          } else {
            log.debug('Mirrors established: %j', mirrors);
            log.info('Successfully replicated frame %s', entry.frame.id);
          }

          // TODO: Check if this completed successfully and retry if not
        });
      }
    );
  });
};

/**
 * Negotiates retrieval tokens from the farmers storing the shards
 * @param {http.IncomingMessage} req
 * @param {http.ServerResponse} res
 * @param {Function} next
 */
BucketsRouter.prototype.getFile = function(req, res, next) {
  const self = this;
  const contracts = this.contracts;
  const Bucket = this.storage.models.Bucket;
  const BucketEntry = this.storage.models.BucketEntry;
  const Contact = this.storage.models.Contact;
  const Pointer = this.storage.models.Pointer;

  function getRetrievalToken(shard, callback) {
    log.debug('getting retrieval token for %j', shard);
    contracts.load(shard.hash, function(err, item) {
      if (err) {
        return callback(err);
      }

      let farmers = Object.keys(item.contracts).filter(function(nodeID) {
        return (
          req.query.exclude ? req.query.exclude.split(',') : []
        ).indexOf(nodeID) === -1;
      });
      let token = null;

      function test() {
        return typeof token === 'string' || farmers.length === 0;
      }

      function handleResults(err, pointer) {
        if (!token) {
          return callback(new Error('Failed to get retrieval token'));
        }

        callback(null, pointer);
      }

      async.until(test, function(done) {
        Contact.findOne({ _id: farmers.shift() }, function(err, contact) {
          if (err) {
            log.error(err.message);
            return done();
          }

          if (!contact) {
            log.error('Failed to find farmer contact');
            return done();
          }

          let farmer = new storj.Contact(contact);
          let contract = item.contracts[farmer.nodeID];

          self.network.getRetrievalPointer(farmer, contract, function(err, dcPointer) {
            if (err) {
              log.error(err.message);
              return done();
            }

            token = dcPointer.token;

            if (!token) {
              log.error('Failed to get a retrieval token from farmer');
              return done();
            }

            if (!item.meta[farmer.nodeID]) {
              item.addMetaData(farmer, { downloadCount: 0 });
            }

            if (!item.meta[farmer.nodeID].downloadCount) {
              item.meta[farmer.nodeID].downloadCount = 0;
            }

            item.meta[farmer.nodeID].downloadCount++;

            self.contracts.save(item, function(err) {
              if (err) {
                log.error('Failed to update download count: %s', err.message);
              }

              done(null, {
                token: token,
                hash: item.hash,
                farmer: farmer,
                operation: 'PULL',
                size: shard.size
              });
            });
          });
        });
      }, handleResults);
    });
  }

  if (req.params.id !== req.token.bucket.toString()) {
    return next(new errors.NotAuthorizedError());
  }

  Bucket.findOne({
    _id: req.token.bucket
  }, function(err, bucket) {
    if (err) {
      return next(new errors.InternalError(err.message));
    }

    if (!bucket) {
      return next(new errors.NotFoundError('Bucket not found'));
    }

    BucketEntry.findOne({
      _id: req.params.file,
      bucket: bucket._id
    }).populate('frame').exec(function(err, entry) {
      if (err) {
        return next(new errors.InternalError(err.message));
      }

      if (!entry) {
        return next(new errors.NotFoundError('File not found'));
      }

      let pQuery = { _id: { $in: entry.frame.shards } };
      let pSkip = Number(req.query.skip) || 0;
      let pLimit = Number(req.query.limit) || 6;
      let pSort = { index: 1 };
      let cursor = Pointer.find(pQuery).skip(pSkip).limit(pLimit).sort(pSort);

      cursor.exec(function(err, pointers) {
        if (err) {
          return next(new errors.InternalError(err));
        }

        async.mapSeries(pointers, getRetrievalToken, function(err, results) {
          if (err) {
            return next(new errors.InternalError(err.message));
          }

          res.send(results);
        });
      });
    });
  });
};

/**
 * Lists the file pointers stored in the given bucket
 * @param {http.IncomingMessage} req
 * @param {http.ServerResponse} res
 * @param {Function} next
 */
BucketsRouter.prototype.listFilesInBucket = function(req, res, next) {
  const Bucket = this.storage.models.Bucket;
  const BucketEntry = this.storage.models.BucketEntry;

  log.info('looking up files stored in bucket %s', req.params.id);

  Bucket.findOne({
    _id: req.params.id,
    user: req.user._id
  }, function(err, bucket) {
    if (err) {
      return next(new errors.InternalError(err.message));
    }

    if (!bucket) {
      return next(new errors.NotFoundError('Bucket not found'));
    }

    BucketEntry.find({
      bucket: req.params.id
    }).populate('frame').exec(function(err, entries) {
      if (err) {
        return next(new errors.InternalError(err.message));
      }

      res.status(200).send(entries.map(function(entry) {
        return {
          bucket: entry.bucket,
          mimetype: entry.mimetype,
          filename: entry.filename,
          frame: entry.frame.id,
          size: entry.frame.size,
          id: entry._id
        };
      }));
    });
  });
};

/**
 * Removes the file pointer from the bucket
 * @param {http.IncomingMessage} req
 * @param {http.ServerResponse} res
 * @param {Function} next
 */
BucketsRouter.prototype.removeFile = function(req, res, next) {
  const Bucket = this.storage.models.Bucket;
  const BucketEntry = this.storage.models.BucketEntry;

  Bucket.findOne({
   _id: req.params.id,
   user: req.user._id
  }, function(err, bucket) {
   if (err) {
     return next(new errors.InternalError(err.message));
   }

   if (!bucket) {
     return next(new errors.NotFoundError('Bucket not found'));
   }

   BucketEntry.findOne({
     bucket: bucket._id,
     _id: req.params.file
   }, function(err, entry) {
     if (err) {
       return next(err);
     }

     if (!entry) {
       return next(new errors.NotFoundError('File not found'));
     }

     entry.remove(function(err) {
       if (err) {
         return next(new errors.InternalError(err.message));
       }

       res.status(204).end();
     });
   });
  });
};

BucketsRouter.prototype.getFileInfo = function(req, res, next) {
  const BucketEntry = this.storage.models.BucketEntry;

  BucketEntry.findOne({
    _id: req.params.file
  }).populate('frame').exec(function(err, entry) {
    if (err) {
      return next(new errors.InternalError(err.message));
    }

    res.status(200).send({
      bucket: entry.bucket,
      mimetype: entry.mimetype,
      filename: entry.filename,
      frame: entry.frame.id,
      size: entry.frame.size,
      id: entry._id
    });

  });

};

/**
 * Export definitions
 * @private
 */
BucketsRouter.prototype._definitions = function() {
  return [
    ['GET', '/buckets', this._verify, this.getBuckets],
    ['GET', '/buckets/:id', this._verify, this.getBucketById],
    ['POST', '/buckets', this._verify, this.createBucket],
    ['DELETE', '/buckets/:id', this._verify, this.destroyBucketById],
    ['PATCH', '/buckets/:id', this._verify, this.updateBucketById],
    ['POST', '/buckets/:id/tokens', this.createBucketToken],
    ['GET', '/buckets/:id/files', this._verify, this.listFilesInBucket],
    ['GET', '/buckets/:id/files/:file', this._usetoken, this.getFile],
    ['DELETE', '/buckets/:id/files/:file', this._verify, this.removeFile],
    ['GET', '/buckets/:id/files/:file/info', this._verify, this.getFileInfo],
    ['POST', '/buckets/:id/files', this._verify , this.createEntryFromFrame],
    ['POST', '/buckets/:id/mirrors', this._verify, this.replicateFile]
  ];
};

module.exports = BucketsRouter;<|MERGE_RESOLUTION|>--- conflicted
+++ resolved
@@ -177,11 +177,7 @@
       return next(new errors.NotFoundError('Bucket not found'));
     }
 
-<<<<<<< HEAD
     var allowed = ['pubkeys', 'encryptionKey', 'publicPermissions'];
-=======
-    var allowed = ['pubkeys'];
->>>>>>> 5221ac38
 
     for (let prop in req.body) {
       if (allowed.indexOf(prop) !== -1) {
