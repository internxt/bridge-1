{
  "name": "storj-bridge",
  "version": "0.7.1",
  "description": "Access the Storj network using a simple REST API.",
  "main": "index.js",
  "directories": {
    "doc": "doc",
    "test": "test"
  },
  "bin": {
    "storj-bridge": "bin/storj-bridge.js",
    "audit-service": "bin/audit-service.js"
  },
  "scripts": {
    "testsuite": "STORJ_ALLOW_LOOPBACK=1 NODE_ENV=test mocha test/**",
    "coverage": "STORJ_ALLOW_LOOPBACK=1 NODE_ENV=test ./node_modules/.bin/istanbul cover ./node_modules/.bin/_mocha -- --recursive",
    "linter": "./node_modules/.bin/jshint --config .jshintrc ./index.js ./lib ./test",
    "test": "npm run testsuite && npm run linter",
    "develop": "STORJ_ALLOW_LOOPBACK=1 node script/develop.js",
    "make-docs": "./node_modules/.bin/jsdoc index.js lib -r -R README.md -u ./doc -c .jsdoc.json --verbose -d ./jsdoc",
    "publish-docs": "npm run make-docs && node script/publishdoc.js"
  },
  "repository": {
    "type": "git",
    "url": "git+https://github.com/Storj/bridge.git"
  },
  "keywords": [
    "storj",
    "bridge"
  ],
  "author": {
    "name": "Gordon Hall",
    "email": "gordon@storj.io"
  },
  "license": "AGPL-3.0",
  "bugs": {
    "url": "https://github.com/Storj/bridge/issues"
  },
  "homepage": "https://github.com/Storj/bridge#readme",
  "devDependencies": {
    "chai": "^3.4.1",
    "coveralls": "^2.11.6",
    "ink-docstrap": "^1.1.4",
    "istanbul": "^0.4.1",
    "jsdoc": "^3.4.0",
    "jshint": "2.8.0",
    "memdown": "^1.1.2",
    "mocha": "^2.3.4",
    "noisegen": "^1.0.0",
    "proxyquire": "^1.7.3",
    "sinon": "^1.17.2",
    "storj-bridge-client": "^0.4.0"
  },
  "dependencies": {
    "async": "^1.5.2",
    "basic-auth": "^1.0.3",
    "concat-stream": "^1.5.1",
    "cors": "^2.7.1",
    "elliptic": "^6.0.2",
    "express": "^4.13.3",
    "handlebars": "^4.0.5",
    "hat": "0.0.3",
    "kad-logger-json": "^0.1.2",
    "merge": "^1.2.0",
    "mime-db": "^1.22.0",
    "minimist": "^1.2.0",
    "mongoose": "^4.3.4",
    "mongoose-types": "^1.0.3",
    "ms": "^0.7.1",
    "nodemailer": "^2.0.0",
    "readable-stream": "^2.0.5",
<<<<<<< HEAD
    "redis": "^2.6.0-2",
    "storj": "^0.6.6",
=======
    "storj": "^0.6.14",
>>>>>>> db6f30c8
    "through": "^2.3.8"
  }
}<|MERGE_RESOLUTION|>--- conflicted
+++ resolved
@@ -69,12 +69,8 @@
     "ms": "^0.7.1",
     "nodemailer": "^2.0.0",
     "readable-stream": "^2.0.5",
-<<<<<<< HEAD
     "redis": "^2.6.0-2",
-    "storj": "^0.6.6",
-=======
     "storj": "^0.6.14",
->>>>>>> db6f30c8
     "through": "^2.3.8"
   }
 }