{
  "name": "storj-bridge",
  "version": "5.9.0",
  "description": "Access the Storj network using a simple REST API.",
  "main": "index.js",
  "directories": {
    "doc": "doc",
    "test": "test"
  },
  "bin": {
    "storj-bridge": "bin/storj-bridge.js",
    "storj-monitor": "bin/storj-monitor.js",
    "storj-renew": "bin/storj-contract-renew.js"
  },
  "scripts": {
    "testsuite": "STORJ_ALLOW_LOOPBACK=1 NODE_ENV=test _mocha --recursive test/**",
    "coverage": "STORJ_ALLOW_LOOPBACK=1 NODE_ENV=test ./node_modules/.bin/istanbul cover ./node_modules/.bin/_mocha -- --recursive",
    "integration": "NODE_ENV=test _mocha --recursive test-integration/**",
    "linter": "./node_modules/.bin/jshint --config .jshintrc ./index.js ./lib ./test",
    "test": "npm run testsuite && npm run integration && npm run linter",
    "develop": "STORJ_ALLOW_LOOPBACK=1 NODE_ENV=develop node script/develop.js start",
    "make-docs": "./node_modules/.bin/jsdoc index.js lib -r -R README.md -u ./doc -c .jsdoc.json --verbose -d ./jsdoc",
    "publish-docs": "gh-pages -d jsdoc --repo git@github.com:Storj/bridge.git",
    "payout-report": "node script/payouts.js"
  },
  "repository": {
    "type": "git",
    "url": "git+https://github.com/Storj/bridge.git"
  },
  "keywords": [
    "storj",
    "bridge"
  ],
  "author": {
    "name": "Gordon Hall",
    "email": "gordon@storj.io"
  },
  "license": "AGPL-3.0",
  "bugs": {
    "url": "https://github.com/Storj/bridge/issues"
  },
  "homepage": "https://github.com/Storj/bridge#readme",
  "devDependencies": {
    "chai": "^3.4.1",
    "coveralls": "^2.11.6",
    "ink-docstrap": "boshevski/docstrap",
    "istanbul": "^0.4.1",
    "jsdoc": "^3.4.0",
    "jshint": "2.8.0",
    "memdown": "^1.1.2",
    "mocha": "^2.3.4",
    "node-mocks-http": "^1.5.4",
    "noisegen": "^1.0.0",
    "proxyquire": "^1.7.10",
    "rimraf": "^2.5.3",
    "sinon": "^1.17.2"
  },
  "dependencies": {
    "analytics-node": "^2.4.0",
    "async": "^2.1.4",
    "commander": "^2.9.0",
    "cors": "^2.7.1",
    "csv-write-stream": "^2.0.0",
    "elliptic": "^6.0.2",
    "express": "^4.13.3",
    "handlebars": "^4.0.5",
    "hat": "0.0.3",
    "kad-logger-json": "^0.1.2",
    "knuth-shuffle": "^1.0.1",
    "merge": "^1.2.0",
    "mime-db": "^1.22.0",
    "ms": "^0.7.1",
    "nodemailer": "^2.0.0",
    "rc": "^1.1.6",
    "readable-stream": "^2.0.5",
<<<<<<< HEAD
    "redis": "^2.7.1",
    "storj-complex": "^5.0.0",
=======
    "storj-analytics": "^1.0.0",
    "storj-complex": "^5.1.0",
>>>>>>> d005f619
    "storj-lib": "^6.2.0",
    "storj-mongodb-adapter": "^7.0.1",
    "storj-service-error-types": "^1.1.0",
    "storj-service-mailer": "^1.0.0",
    "storj-service-middleware": "^1.2.1",
    "storj-service-storage-models": "^8.15.0",
    "through": "^2.3.8"
  }
}<|MERGE_RESOLUTION|>--- conflicted
+++ resolved
@@ -73,13 +73,9 @@
     "nodemailer": "^2.0.0",
     "rc": "^1.1.6",
     "readable-stream": "^2.0.5",
-<<<<<<< HEAD
     "redis": "^2.7.1",
-    "storj-complex": "^5.0.0",
-=======
     "storj-analytics": "^1.0.0",
     "storj-complex": "^5.1.0",
->>>>>>> d005f619
     "storj-lib": "^6.2.0",
     "storj-mongodb-adapter": "^7.0.1",
     "storj-service-error-types": "^1.1.0",
