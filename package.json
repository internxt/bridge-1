--- conflicted
+++ resolved
@@ -76,11 +76,7 @@
     "storj-service-error-types": "^1.1.0",
     "storj-service-mailer": "^1.0.0",
     "storj-service-middleware": "^1.2.1",
-<<<<<<< HEAD
     "storj-service-storage-models": "pgerbes1/service-storage-models#33b98eee1b8b944cd323ae56ae30a7c27a21c627",
-=======
-    "storj-service-storage-models": "^8.8.1",
->>>>>>> 8e914cb4
     "through": "^2.3.8"
   }
 }