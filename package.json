{
  "name": "storj-bridge",
  "version": "7.7.1",
  "description": "Access the Storj network using a simple REST API.",
  "main": "index.js",
  "directories": {
    "doc": "doc",
    "test": "test"
  },
  "bin": {
    "storj-bridge": "bin/storj-bridge.js",
    "storj-monitor": "bin/storj-monitor.js",
    "storj-renew": "bin/storj-contract-renew.js"
  },
  "scripts": {
    "testsuite": "STORJ_ALLOW_LOOPBACK=1 NODE_ENV=test _mocha --recursive test/**",
    "coverage": "STORJ_ALLOW_LOOPBACK=1 NODE_ENV=test ./node_modules/.bin/istanbul cover ./node_modules/.bin/_mocha -- --recursive",
    "integration": "NODE_ENV=test _mocha --recursive test-integration/**",
    "linter": "./node_modules/.bin/jshint --config .jshintrc ./index.js ./lib ./test",
    "test": "npm run testsuite && npm run linter",
    "dev": "NODE_ENV=development nodemon bin/storj-bridge.js",
    "make-docs": "./node_modules/.bin/jsdoc index.js lib -r -R README.md -u ./doc -c .jsdoc.json --verbose -d ./jsdoc",
    "publish-docs": "gh-pages -d jsdoc --repo git@github.com:Storj/bridge.git",
    "payout-report": "node script/payouts.js"
  },
  "repository": {
    "type": "git",
    "url": "git+https://github.com/Storj/bridge.git"
  },
  "keywords": [
    "storj",
    "bridge"
  ],
  "author": {
    "name": "Gordon Hall",
    "email": "gordon@storj.io"
  },
  "license": "AGPL-3.0",
  "bugs": {
    "url": "https://github.com/Storj/bridge/issues"
  },
  "homepage": "https://github.com/Storj/bridge#readme",
  "devDependencies": {
    "chai": "^3.4.1",
    "coveralls": "^2.11.6",
    "ink-docstrap": "github:boshevski/docstrap",
    "istanbul": "^0.4.1",
    "jsdoc": "^3.6.2",
    "jshint": "2.8.0",
    "memdown": "^1.1.2",
    "mocha": "^2.3.4",
    "node-mocks-http": "^1.7.6",
    "noisegen": "^1.0.0",
    "proxyquire": "^1.7.10",
    "redis-mock": "^0.16.0",
    "rimraf": "^2.6.3",
    "sinon": "^1.17.2"
  },
  "dependencies": {
    "analytics-node": "^2.4.0",
    "async": "^2.6.2",
    "bn.js": "^4.11.8",
    "commander": "^2.20.0",
    "concat-stream": "^1.6.2",
    "cors": "^2.8.5",
    "csv-write-stream": "^2.0.0",
    "elliptic": "^6.4.1",
    "express": "^4.17.1",
    "handlebars": "^4.1.2",
    "hat": "0.0.3",
    "helmet": "^3.18.0",
    "is-ip": "^2.0.0",
    "kad-logger-json": "^0.1.2",
    "knuth-shuffle": "^1.0.1",
    "merge": "^1.2.1",
    "mime-db": "^1.40.0",
    "ms": "^0.7.1",
    "nodemailer": "^2.0.0",
    "rc": "^1.2.8",
    "readable-stream": "^2.3.6",
    "redis": "^2.7.1",
    "scrypt": "^6.0.3",
<<<<<<< HEAD
    "secp256k1": "^3.3.0",
    "storj-analytics": "internxt/inxt-analytics",
    "storj-complex": "internxt/complex",
    "storj-lib": "internxt/core",
    "storj-mongodb-adapter": "internxt/mongodb-adapter",
    "storj-service-error-types": "internxt/service-error-types",
    "storj-service-mailer": "internxt/mailer",
    "storj-service-middleware": "internxt/service-middleware",
    "storj-service-storage-models": "internxt/service-storage-models",
    "stripe": "^6.25.1",
    "through": "^2.3.8"
=======
    "secp256k1": "^3.7.1",
    "storj-analytics": "github:internxt/inxt-analytics",
    "storj-complex": "github:internxt/complex",
    "storj-lib": "github:internxt/core",
    "storj-mongodb-adapter": "github:internxt/mongodb-adapter",
    "storj-service-error-types": "github:internxt/service-error-types",
    "storj-service-mailer": "github:internxt/mailer",
    "storj-service-middleware": "github:internxt/service-middleware",
    "storj-service-storage-models": "github:internxt/service-storage-models",
    "stripe": "^6.36.0",
    "through": "^2.3.8",
    "winston": "^3.2.1"
>>>>>>> 9c9970a1
  }
}<|MERGE_RESOLUTION|>--- conflicted
+++ resolved
@@ -80,19 +80,6 @@
     "readable-stream": "^2.3.6",
     "redis": "^2.7.1",
     "scrypt": "^6.0.3",
-<<<<<<< HEAD
-    "secp256k1": "^3.3.0",
-    "storj-analytics": "internxt/inxt-analytics",
-    "storj-complex": "internxt/complex",
-    "storj-lib": "internxt/core",
-    "storj-mongodb-adapter": "internxt/mongodb-adapter",
-    "storj-service-error-types": "internxt/service-error-types",
-    "storj-service-mailer": "internxt/mailer",
-    "storj-service-middleware": "internxt/service-middleware",
-    "storj-service-storage-models": "internxt/service-storage-models",
-    "stripe": "^6.25.1",
-    "through": "^2.3.8"
-=======
     "secp256k1": "^3.7.1",
     "storj-analytics": "github:internxt/inxt-analytics",
     "storj-complex": "github:internxt/complex",
@@ -105,6 +92,5 @@
     "stripe": "^6.36.0",
     "through": "^2.3.8",
     "winston": "^3.2.1"
->>>>>>> 9c9970a1
   }
 }